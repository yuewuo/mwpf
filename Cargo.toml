[package]
name = "mwpf"
version = "0.2.9"
authors = ["Yue Wu <wuyue16pku@gmail.com>"]
edition = "2021"
license = "MIT"
description = "Hypergraph Minimum-Weight Parity Factor (MWPF) Solver for Quantum LDPC Codes"
readme = "README.md"
homepage = "https://hyper-mwpf.com"
repository = "https://github.com/yuewuo/mwpf"
keywords = ["QEC", "quantum-computing", "error-correction", "visualization"]
categories = ["science"]
exclude = ["tutorial/*", "benchmark/*", "visualize/data/persist/*", ".github/*"]
default-run = "mwpf"

# see https://doc.rust-lang.org/1.39.0/cargo/reference/manifest.html#the-documentation-field-optional
[badges]
maintenance = { status = "actively-developed" }

[lib]
name = "mwpf"
path = "src/lib.rs"
crate-type = ["lib", "cdylib"]

[[bin]]
name = "mwpf"
path = "src/main.rs"

# See more keys and their definitions at https://doc.rust-lang.org/cargo/reference/manifest.html

# profiling: see scripts/NOTES.md

# embed debug symbols
[profile.release]
debug = true

[features]
# to enable a feature, use `--features xxx`
default = [
    "f64_weight",
    "qecp_integrate",
    "embed_visualizer",
    "progress_bar",
    "fast_ds",
]
f64_weight = ["float_lp"] # use f64 instead of BigRational as weight type
rational_weight = ["slp"]
slp = [] # placeholder feature; the src/slp dependency is always included
python_binding = ["pyo3"] # bind to Python
wasm_binding = ["wasm-bindgen"] # bind to wasm
progress_bar = ["pbr"] # make pbr an optional dependency because of wasm
colorful = [] # enable colorful output in case terminal exists
qecp_integrate = ["qecp"] # integrate with qecp
float_lp = ["highs"] # use floating point LP solver, which is highs
highs = [] # placeholder feature; the src/highs dependency is always included
incr_lp = [
] # solve lp problems incrementally, compatible with highs, by modifying the internal data of the probelm
embed_visualizer = [
] # use nodejs to build frontend and embed in Python instead of outputing individual JSON files
loose_sanity_check = [] # do not panic when check fails
<<<<<<< HEAD
unsafe_pointer = [] # without the locks
=======
fast_ds = ["gxhash"] # use fast data structures to fast iterate
>>>>>>> 16db94a6

[dependencies]
pyo3 = { version = "0.23.4", features = [
    "extension-module",
    "multiple-pymethods",
    "abi3-py38",
    "num-bigint",
    "macros",
], optional = true }
serde = { version = "1.0.217", features = ["derive", "rc"] }
serde-wasm-bindgen = "0.6.5"
serde_json = { version = "1.0.138", features = ["arbitrary_precision"] }
ciborium = "0.2.2"
chrono = "0.4.39"
urlencoding = "2.1.0"
clap = { version = "4.5.30", features = ["cargo", "derive"] }
pbr = { version = "1.0.4", optional = true }
rand_xoshiro = "0.6.0"
derivative = "2.2.0"
parking_lot = { version = "0.12.1", features = ["hardware-lock-elision"] }
num-rational = { version = "0.4.1", features = ["serde"] }
num-traits = "0.2.15"
num-bigint = { version = "0.4.5", features = ["serde"] }
more-asserts = "0.3.1"
rand = { version = "0.8.5", features = ["small_rng"] }
prettytable-rs = "0.10.0"
itertools = "0.14.0"
cfg-if = "1.0.0"
getrandom = { version = "0.2.15", features = ["js"] }
wasm-bindgen = { version = "0.2.100", optional = true }
lazy_static = "1.4.0"
slp = { path = "src/slp" }
highs = { path = "src/highs" }
sugar = "0.2.0"
maplit = "1.0.2"
qecp = { version = "0.2.5", optional = true, default-features = false }
serde_variant = "0.1.3"
priority-queue = "2.1.2"
heapz = { path = "src/heapz" }
<<<<<<< HEAD
hashbrown = { version = "0.15.1", features = ["serde"]}
=======
hashbrown = "0.15.2"
>>>>>>> 16db94a6
pheap = { path = "src/pheap" }
tempfile = "3.17.1"
flate2 = "1.0.35"
base64 = "0.22.1"
bp = { path = "src/bp" }
<<<<<<< HEAD
rayon = "1.10.0"
petgraph = { version = "0.6.0", features = ["serde-1"] }
core_affinity = "0.8.1"
weak-table = "0.3.2"


=======
thread-priority = "1.2.0"
lnexp = "0.2.1"
gxhash = { version = "3.5.0", optional = true }
>>>>>>> 16db94a6

[dev-dependencies]
test-case = "3.1.0"
bytebuffer = "2.3.0"

[build-dependencies]
chrono = "0.4.19"

[package.metadata.docs.rs]
# to run locally: `RUSTDOCFLAGS="--html-in-header katex-header.html" cargo doc --no-deps`
rustdoc-args = ["--html-in-header", "katex-header.html"]<|MERGE_RESOLUTION|>--- conflicted
+++ resolved
@@ -58,11 +58,8 @@
 embed_visualizer = [
 ] # use nodejs to build frontend and embed in Python instead of outputing individual JSON files
 loose_sanity_check = [] # do not panic when check fails
-<<<<<<< HEAD
+fast_ds = ["gxhash"] # use fast data structures to fast iterate
 unsafe_pointer = [] # without the locks
-=======
-fast_ds = ["gxhash"] # use fast data structures to fast iterate
->>>>>>> 16db94a6
 
 [dependencies]
 pyo3 = { version = "0.23.4", features = [
@@ -102,28 +99,21 @@
 serde_variant = "0.1.3"
 priority-queue = "2.1.2"
 heapz = { path = "src/heapz" }
-<<<<<<< HEAD
-hashbrown = { version = "0.15.1", features = ["serde"]}
-=======
-hashbrown = "0.15.2"
->>>>>>> 16db94a6
+hashbrown = { version = "0.15.2", features = ["serde"]}
 pheap = { path = "src/pheap" }
 tempfile = "3.17.1"
 flate2 = "1.0.35"
 base64 = "0.22.1"
 bp = { path = "src/bp" }
-<<<<<<< HEAD
+thread-priority = "1.2.0"
+lnexp = "0.2.1"
+gxhash = { version = "3.5.0", optional = true }
 rayon = "1.10.0"
 petgraph = { version = "0.6.0", features = ["serde-1"] }
 core_affinity = "0.8.1"
 weak-table = "0.3.2"
 
 
-=======
-thread-priority = "1.2.0"
-lnexp = "0.2.1"
-gxhash = { version = "3.5.0", optional = true }
->>>>>>> 16db94a6
 
 [dev-dependencies]
 test-case = "3.1.0"
