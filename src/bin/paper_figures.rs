// cargo run --release --bin paper_figures

use mwpf::dual_module::*;
use mwpf::dual_module_pq::*;
use mwpf::example_codes::*;
use mwpf::invalid_subgraph::*;
use mwpf::model_hypergraph::*;
#[cfg(feature = "unsafe_pointer")]
use mwpf::pointers::UnsafePtr;
use mwpf::util::*;
use mwpf::visualize::*;
use num_traits::FromPrimitive;

use std::sync::Arc;

fn hyperedge_example() {
    let visualize_filename = "paper_hyperedge_example.json".to_string();
    // create the example code, but we'll not use the default vertices and edges; rather, we'll construct them manually
    let mut code = CodeCapacityRepetitionCode::new(3, 0.001);
    // manually construct 7 vertices connected to this edge
    code.vertices.clear();
    code.edges = vec![CodeEdge::new(vec![0, 1, 2, 3, 4, 5, 6])];
    for edge in code.edges.iter_mut() {
        edge.weight = Rational::from_float(1.).unwrap();
    }
    code.fill_vertices(7);
    let radius = 2.;
    for i in 0..7 {
        let angle = std::f64::consts::PI * 2.0 / 7.0 * i as f64;
        code.vertices[i].position = VisualizePosition::new(-radius * angle.cos(), radius * angle.sin(), 0.);
    }
    // create dual module
    let initializer = Arc::new(code.get_initializer());
    let model_graph = Arc::new(ModelHyperGraph::new(initializer.clone()));
    let mut dual_module = DualModulePQ::new_empty(&initializer);
    let interface_ptr = DualModuleInterfacePtr::new(model_graph.clone());
    // add syndrome
    let syndrome_pattern = Arc::new(SyndromePattern::new_vertices(vec![1, 2, 4, 6]));
    interface_ptr.write().decoding_graph.set_syndrome(syndrome_pattern.clone());
    for vertex_index in syndrome_pattern.defect_vertices.iter() {
        dual_module.vertices[*vertex_index].write().is_defect = true;
    }
    // manually grow the dual variables
<<<<<<< HEAD
    let _decoding_graph = interface_ptr.read_recursive().decoding_graph.clone();
    let dual_variables: Vec<(BTreeSet<VertexIndex>, f64)> = vec![
        (btreeset! {5,6}, 0.1),
        (btreeset! {4,5}, 0.1),
        (btreeset! {2}, 0.1),
        (btreeset! {1}, 0.5),
    ];
    for (vertices, dual_variable) in dual_variables.into_iter() {
        let s1 = Arc::new(InvalidSubgraph::new_complete_from_indices(
            vertices,
            btreeset! {},
            &mut dual_module,
        ));
=======
    let decoding_graph = interface_ptr.read_recursive().decoding_graph.clone();
    let dual_variables: Vec<(FastIterSet<VertexIndex>, f64)> = vec![
        (fast_iter_set! {5,6}, 0.1),
        (fast_iter_set! {4,5}, 0.1),
        (fast_iter_set! {2}, 0.1),
        (fast_iter_set! {1}, 0.5),
    ];
    for (vertices, dual_variable) in dual_variables.into_iter() {
        let s1 = Arc::new(InvalidSubgraph::new_complete(vertices, fast_iter_set! {}, &decoding_graph));
>>>>>>> 16db94a6
        let (_, s1_ptr) = interface_ptr.find_or_create_node(&s1, &mut dual_module);
        dual_module.set_grow_rate(&s1_ptr, Rational::from_f64(dual_variable).unwrap());
    }
    dual_module.grow(Rational::from_f64(1.).unwrap());
    // visualize
    let mut visualizer = Visualizer::new(
        Some(visualize_data_folder() + visualize_filename.as_str()),
        code.get_positions(),
        true,
    )
    .unwrap();
    visualizer
        .snapshot_combined("init".to_string(), vec![&interface_ptr, &dual_module])
        .unwrap();
}

fn main() {
    hyperedge_example();
}<|MERGE_RESOLUTION|>--- conflicted
+++ resolved
@@ -41,22 +41,7 @@
         dual_module.vertices[*vertex_index].write().is_defect = true;
     }
     // manually grow the dual variables
-<<<<<<< HEAD
     let _decoding_graph = interface_ptr.read_recursive().decoding_graph.clone();
-    let dual_variables: Vec<(BTreeSet<VertexIndex>, f64)> = vec![
-        (btreeset! {5,6}, 0.1),
-        (btreeset! {4,5}, 0.1),
-        (btreeset! {2}, 0.1),
-        (btreeset! {1}, 0.5),
-    ];
-    for (vertices, dual_variable) in dual_variables.into_iter() {
-        let s1 = Arc::new(InvalidSubgraph::new_complete_from_indices(
-            vertices,
-            btreeset! {},
-            &mut dual_module,
-        ));
-=======
-    let decoding_graph = interface_ptr.read_recursive().decoding_graph.clone();
     let dual_variables: Vec<(FastIterSet<VertexIndex>, f64)> = vec![
         (fast_iter_set! {5,6}, 0.1),
         (fast_iter_set! {4,5}, 0.1),
@@ -64,8 +49,11 @@
         (fast_iter_set! {1}, 0.5),
     ];
     for (vertices, dual_variable) in dual_variables.into_iter() {
-        let s1 = Arc::new(InvalidSubgraph::new_complete(vertices, fast_iter_set! {}, &decoding_graph));
->>>>>>> 16db94a6
+        let s1 = Arc::new(InvalidSubgraph::new_complete_from_indices(
+            vertices,
+            fast_iter_set! {},
+            &mut dual_module,
+        ));
         let (_, s1_ptr) = interface_ptr.find_or_create_node(&s1, &mut dual_module);
         dual_module.set_grow_rate(&s1_ptr, Rational::from_f64(dual_variable).unwrap());
     }
