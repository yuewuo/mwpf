--- conflicted
+++ resolved
@@ -26,11 +26,8 @@
 use serde_variant::to_variant_name;
 use std::collections::BTreeSet;
 use std::env;
-<<<<<<< HEAD
+use std::sync::Arc;
 use std::usize::MAX;
-=======
-use std::sync::Arc;
->>>>>>> 16db94a6
 
 const TEST_EACH_ROUNDS: usize = 100;
 
@@ -548,16 +545,13 @@
                     code.set_erasure_probability(pe);
                 }
                 // create initializer and solver
-<<<<<<< HEAD
-                let initializer = code.get_initializer();
+                let initializer = Arc::new(code.get_initializer());
                 let mut partition_config = PartitionConfig::new(initializer.vertex_num);
                 let mut partition_info = partition_config.info();
                 if split_num > 0 {
                     partition_config = graph_time_partition(&initializer, &code.get_positions(), split_num);
                     partition_info = partition_config.info();
-=======
-                let initializer = Arc::new(code.get_initializer());
-                let mut solver = solver_type.build(&initializer, &*code, solver_config.clone());
+                }
                 if use_bp {
                     solver = match SolverBPWrapper::new(solver.solver_base(), 1, bp_application_ratio.unwrap_or(0.1))
                         .solver
@@ -568,7 +562,6 @@
                         SolverEnum::SolverSerialJointSingleHair(x) => Box::new(x) as Box<dyn SolverTrait>,
                         SolverEnum::SolverErrorPatternLogger(_) => panic!("not supported"),
                     };
->>>>>>> 16db94a6
                 }
                 let mut result_verifier = verifier.build(&initializer);
 
@@ -597,6 +590,18 @@
                     // println!("defect_vertices initial: {:?}", partition_info.config.defect_vertices);
                     let mut solver = solver_type.build(&initializer, &*code, solver_config.clone(), Some(&partition_info));
                     // let mut result_verifier = verifier.build(&initializer);
+
+                    if use_bp {
+                        solver = match SolverBPWrapper::new(solver.solver_base(), 1, bp_application_ratio.unwrap_or(0.1))
+                            .solver
+                            .inner
+                        {
+                            SolverEnum::SolverSerialUnionFind(x) => Box::new(x) as Box<dyn SolverTrait>,
+                            SolverEnum::SolverSerialSingleHair(x) => Box::new(x) as Box<dyn SolverTrait>,
+                            SolverEnum::SolverSerialJointSingleHair(x) => Box::new(x) as Box<dyn SolverTrait>,
+                            SolverEnum::SolverErrorPatternLogger(_) => panic!("not supported"),
+                        };
+                    }
 
                     if print_syndrome_pattern {
                         println!("syndrome_pattern: {:?}", syndrome_pattern);
@@ -637,7 +642,6 @@
                     seed = if use_deterministic_seed { round } else { rng.next_u64() };
                     let (syndrome_pattern, error_pattern) = code.generate_random_errors(seed);
 
-<<<<<<< HEAD
                     if split_num > 0 {
                         // partition_config = graph_time_partition(&initializer, &code.get_positions(), &syndrome_pattern.defect_vertices, split_num);
                         partition_config.defect_vertices = BTreeSet::from_iter(syndrome_pattern.defect_vertices.clone());
@@ -647,29 +651,17 @@
                     let mut solver = solver_type.build(&initializer, &*code, solver_config.clone(), Some(&partition_info));
 
                     if use_bp {
-                        let mut syndrome_array = vec![0; code.vertex_num()];
-                        for &dv in syndrome_pattern.defect_vertices.iter() {
-                            syndrome_array[dv] = 1;
-                        }
-                        let bp_decoder = bp_decoder_option.as_mut().unwrap();
-                        let initial_log_ratios = initial_log_ratios_option.as_ref().unwrap();
-                        let initial_log_ratios_ordered_float =
-                            initial_log_ratios.iter().map(|x| x.clone().to_f64().unwrap()).collect();
-
-                        bp_decoder.set_log_domain_bp(&initial_log_ratios_ordered_float);
-                        bp_decoder.decode(&syndrome_array);
-                        let llrs = bp_decoder
-                            .log_prob_ratios
-                            .clone()
-                            .into_iter()
-                            .map(|v| Weight::from_f64(v).unwrap())
-                            .collect();
-
-                        solver.update_weights(llrs, bp_application_ratio.unwrap_or(0.5));
-                    }
-
-=======
->>>>>>> 16db94a6
+                        solver = match SolverBPWrapper::new(solver.solver_base(), 1, bp_application_ratio.unwrap_or(0.1))
+                            .solver
+                            .inner
+                        {
+                            SolverEnum::SolverSerialUnionFind(x) => Box::new(x) as Box<dyn SolverTrait>,
+                            SolverEnum::SolverSerialSingleHair(x) => Box::new(x) as Box<dyn SolverTrait>,
+                            SolverEnum::SolverSerialJointSingleHair(x) => Box::new(x) as Box<dyn SolverTrait>,
+                            SolverEnum::SolverErrorPatternLogger(_) => panic!("not supported"),
+                        };
+                    }
+
                     if print_syndrome_pattern {
                         println!("syndrome_pattern: {:?}", syndrome_pattern);
                     }
@@ -1101,6 +1093,19 @@
             Self::ErrorPatternLogger => panic!("error pattern logger does not support decoder (stable) speed benchmark"),
         }
     }
+
+    pub fn bench_build(
+        &self,
+        initializer: &Arc<SolverInitializer>,
+        solver_config: serde_json::Value,
+    ) -> Box<dyn SolverTrait> {
+        match self {
+            Self::UnionFind => Box::new(SolverSerialUnionFind::new(initializer, solver_config)),
+            Self::SingleHair => Box::new(SolverSerialSingleHair::new(initializer, solver_config)),
+            Self::JointSingleHair => Box::new(SolverSerialJointSingleHair::new(initializer, solver_config)),
+            Self::ErrorPatternLogger => panic!("error pattern logger does not support decoder (stable) speed benchmark"),
+        }
+    }
 }
 
 impl Verifier {
