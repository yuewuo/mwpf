--- conflicted
+++ resolved
@@ -26,11 +26,7 @@
 use serde_variant::to_variant_name;
 use std::collections::BTreeSet;
 use std::env;
-<<<<<<< HEAD
 use std::usize::MAX;
-=======
-use std::sync::Arc;
->>>>>>> 7ca3450d
 
 const TEST_EACH_ROUNDS: usize = 100;
 
@@ -548,27 +544,12 @@
                     code.set_erasure_probability(pe);
                 }
                 // create initializer and solver
-<<<<<<< HEAD
                 let initializer = code.get_initializer();
                 let mut partition_config = PartitionConfig::new(initializer.vertex_num);
                 let mut partition_info = partition_config.info();
                 if split_num > 0 {
                     partition_config = graph_time_partition(&initializer, &code.get_positions(), split_num);
                     partition_info = partition_config.info();
-=======
-                let initializer = Arc::new(code.get_initializer());
-                let mut solver = solver_type.build(&initializer, &*code, solver_config.clone());
-                if use_bp {
-                    solver = match SolverBPWrapper::new(solver.solver_base(), 1, bp_application_ratio.unwrap_or(0.1))
-                        .solver
-                        .inner
-                    {
-                        SolverEnum::SolverSerialUnionFind(x) => Box::new(x) as Box<dyn SolverTrait>,
-                        SolverEnum::SolverSerialSingleHair(x) => Box::new(x) as Box<dyn SolverTrait>,
-                        SolverEnum::SolverSerialJointSingleHair(x) => Box::new(x) as Box<dyn SolverTrait>,
-                        SolverEnum::SolverErrorPatternLogger(_) => panic!("not supported"),
-                    };
->>>>>>> 7ca3450d
                 }
                 let mut result_verifier = verifier.build(&initializer);
 
@@ -637,7 +618,6 @@
                     seed = if use_deterministic_seed { round } else { rng.next_u64() };
                     let (syndrome_pattern, error_pattern) = code.generate_random_errors(seed);
 
-<<<<<<< HEAD
                     if split_num > 0 {
                         // partition_config = graph_time_partition(&initializer, &code.get_positions(), &syndrome_pattern.defect_vertices, split_num);
                         partition_config.defect_vertices = BTreeSet::from_iter(syndrome_pattern.defect_vertices.clone());
@@ -668,8 +648,6 @@
                         solver.update_weights(llrs, bp_application_ratio.unwrap_or(0.5));
                     }
 
-=======
->>>>>>> 7ca3450d
                     if print_syndrome_pattern {
                         println!("syndrome_pattern: {:?}", syndrome_pattern);
                     }
