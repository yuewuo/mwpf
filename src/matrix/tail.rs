use super::interface::*;
use super::visualize::*;
use crate::util::*;
use derivative::Derivative;

use crate::dual_module_pq::{EdgeWeak, VertexPtr, VertexWeak};
#[cfg(feature = "unsafe_pointer")]
use crate::pointers::UnsafePtr;

#[derive(Clone, Derivative)]
#[derivative(Default(new = "true"))]
pub struct Tail<M: MatrixView> {
    base: M,
    /// the set of edges that should be placed at the end, if any
<<<<<<< HEAD
    tail_edges: BTreeSet<EdgeWeak>,
=======
    tail_edges: FastIterSet<EdgeIndex>,
>>>>>>> 16db94a6
    /// var indices are outdated on any changes to the underlying matrix
    #[derivative(Default(value = "true"))]
    is_var_indices_outdated: bool,
    /// the internal store of var indices
    var_indices: Vec<VarIndex>,
    /// internal cache for reducing memory allocation
    tail_var_indices: Vec<VarIndex>,
}

impl<M: MatrixView> Tail<M> {
    pub fn get_base(&self) -> &M {
        &self.base
    }
    pub fn from_base(base: M) -> Self {
        let mut value = Self {
            base,
            tail_edges: FastIterSet::new(),
            is_var_indices_outdated: true,
            var_indices: vec![],
            tail_var_indices: vec![],
        };
        value.var_indices_lazy_update();
        value
    }
}

impl<M: MatrixView> MatrixTail for Tail<M> {
<<<<<<< HEAD
    fn get_tail_edges(&self) -> &BTreeSet<EdgeWeak> {
        &self.tail_edges
    }
    fn get_tail_edges_mut(&mut self) -> &mut BTreeSet<EdgeWeak> {
=======
    fn get_tail_edges(&self) -> &FastIterSet<EdgeIndex> {
        &self.tail_edges
    }
    fn get_tail_edges_mut(&mut self) -> &mut FastIterSet<EdgeIndex> {
>>>>>>> 16db94a6
        self.is_var_indices_outdated = true;
        &mut self.tail_edges
    }
}

impl<M: MatrixTight> MatrixTight for Tail<M> {
    fn update_edge_tightness(&mut self, edge_weak: EdgeWeak, is_tight: bool) {
        self.is_var_indices_outdated = true;
        self.base.update_edge_tightness(edge_weak, is_tight)
    }
    fn is_tight(&self, edge_weak: EdgeWeak) -> bool {
        self.base.is_tight(edge_weak)
    }
<<<<<<< HEAD
    fn get_tight_edges(&self) -> &BTreeSet<EdgeWeak> {
=======
    fn get_tight_edges(&self) -> &FastIterSet<EdgeIndex> {
>>>>>>> 16db94a6
        self.base.get_tight_edges()
    }
}

impl<M: MatrixView> MatrixBasic for Tail<M> {
    fn add_variable(&mut self, edge_weak: EdgeWeak) -> Option<VarIndex> {
        self.is_var_indices_outdated = true;
        self.base.add_variable(edge_weak)
    }

    fn add_constraint(
        &mut self,
        vertex_weak: VertexWeak,
        incident_edges: &[EdgeWeak],
        parity: bool,
    ) -> Option<Vec<VarIndex>> {
        self.base.add_constraint(vertex_weak, incident_edges, parity)
    }

    fn xor_row(&mut self, target: RowIndex, source: RowIndex) {
        self.base.xor_row(target, source)
    }
    fn swap_row(&mut self, a: RowIndex, b: RowIndex) {
        self.base.swap_row(a, b)
    }
    fn get_lhs(&self, row: RowIndex, var_index: VarIndex) -> bool {
        self.get_base().get_lhs(row, var_index)
    }
    fn get_rhs(&self, row: RowIndex) -> bool {
        self.get_base().get_rhs(row)
    }
    fn var_to_edge_weak(&self, var_index: VarIndex) -> EdgeWeak {
        self.get_base().var_to_edge_weak(var_index)
    }
    fn edge_to_var_index(&self, edge_weak: EdgeWeak) -> Option<VarIndex> {
        self.get_base().edge_to_var_index(edge_weak)
    }
<<<<<<< HEAD
    fn get_vertices(&self) -> BTreeSet<VertexWeak> {
        self.get_base().get_vertices()
    }
    fn get_edges(&self) -> BTreeSet<EdgeWeak> {
=======
    fn get_vertices(&self) -> FastIterSet<VertexIndex> {
        self.get_base().get_vertices()
    }
    fn get_edges(&self) -> FastIterSet<EdgeIndex> {
>>>>>>> 16db94a6
        self.get_base().get_edges()
    }
}

impl<M: MatrixView> Tail<M> {
    fn force_update_var_indices(&mut self) {
        self.var_indices.clear();
        self.tail_var_indices.clear();
        for column in 0..self.base.columns() {
            let var_index = self.base.column_to_var_index(column);
            let edge_weak = self.base.var_to_edge_weak(var_index);
            if self.tail_edges.contains(&edge_weak) {
                self.tail_var_indices.push(var_index);
            } else {
                self.var_indices.push(var_index);
            }
        }
        self.var_indices.append(&mut self.tail_var_indices)
    }

    fn var_indices_lazy_update(&mut self) {
        if self.is_var_indices_outdated {
            self.force_update_var_indices();
            self.is_var_indices_outdated = false;
        }
    }
}

impl<M: MatrixView> MatrixView for Tail<M> {
    fn columns(&mut self) -> usize {
        self.var_indices_lazy_update();
        self.var_indices.len()
    }

    fn column_to_var_index(&self, column: ColumnIndex) -> VarIndex {
        debug_assert!(!self.is_var_indices_outdated, "call `columns` first");
        self.var_indices[column]
    }

    fn rows(&mut self) -> usize {
        self.base.rows()
    }
}

impl<M: MatrixView> VizTrait for Tail<M> {
    fn viz_table(&mut self) -> VizTable {
        VizTable::from(self)
    }
}

#[cfg(test)]
pub mod tests {
    use super::super::basic::*;
    use super::super::tight::*;
    use super::*;
    use crate::dual_module_pq::{EdgePtr, VertexPtr};
    use crate::matrix::basic::tests::{edge_vec_from_indices, initialize_vertex_edges_for_matrix_testing};
    use std::collections::HashSet;

    type TailMatrix = Tail<Tight<BasicMatrix>>;

    #[test]
    fn tail_matrix_1() {
        // cargo test --features=colorful tail_matrix_1 -- --nocapture
        let mut matrix = TailMatrix::new();
        let vertex_indices = vec![0, 1, 2];
        let edge_indices = vec![1, 4, 6, 9];
        let vertex_incident_edges_vec = vec![vec![0, 1, 2], vec![1, 3], vec![0, 3]];
        let (vertices, edges) = initialize_vertex_edges_for_matrix_testing(vertex_indices, edge_indices);

        matrix.add_constraint(
            vertices[0].downgrade(),
            &edge_vec_from_indices(&vertex_incident_edges_vec[0], &edges),
            true,
        );
        matrix.add_constraint(
            vertices[1].downgrade(),
            &edge_vec_from_indices(&vertex_incident_edges_vec[1], &edges),
            false,
        );
        matrix.add_constraint(
            vertices[2].downgrade(),
            &edge_vec_from_indices(&vertex_incident_edges_vec[2], &edges),
            true,
        );
        assert_eq!(matrix.edge_to_var_index(edges[1].downgrade()), Some(1));
        matrix.printstd();
        assert_eq!(
            matrix.clone().printstd_str(),
            "\
┌─┬───┐
┊ ┊ = ┊
╞═╪═══╡
┊0┊ 1 ┊
├─┼───┤
┊1┊   ┊
├─┼───┤
┊2┊ 1 ┊
└─┴───┘
"
        );
        for edge_ptr in edges.iter() {
            matrix.update_edge_tightness(edge_ptr.downgrade(), true);
        }
        matrix.printstd();
        assert_eq!(
            matrix.clone().printstd_str(),
            "\
┌─┬─┬─┬─┬─┬───┐
┊ ┊1┊4┊6┊9┊ = ┊
╞═╪═╪═╪═╪═╪═══╡
┊0┊1┊1┊1┊ ┊ 1 ┊
├─┼─┼─┼─┼─┼───┤
┊1┊ ┊1┊ ┊1┊   ┊
├─┼─┼─┼─┼─┼───┤
┊2┊1┊ ┊ ┊1┊ 1 ┊
└─┴─┴─┴─┴─┴───┘
"
        );
        matrix.set_tail_edges([edges[0].downgrade(), edges[2].downgrade()].into_iter());
        matrix.printstd();
        assert_eq!(
            matrix.clone().printstd_str(),
            "\
┌─┬─┬─┬─┬─┬───┐
┊ ┊4┊9┊1┊6┊ = ┊
╞═╪═╪═╪═╪═╪═══╡
┊0┊1┊ ┊1┊1┊ 1 ┊
├─┼─┼─┼─┼─┼───┤
┊1┊1┊1┊ ┊ ┊   ┊
├─┼─┼─┼─┼─┼───┤
┊2┊ ┊1┊1┊ ┊ 1 ┊
└─┴─┴─┴─┴─┴───┘
"
        );
        assert_eq!(
            matrix
                .get_tail_edges_vec()
                .iter()
                .map(|e| e.upgrade_force().read_recursive().edge_index)
                .collect::<HashSet<_>>(),
            [1, 6].into_iter().collect::<HashSet<_>>()
        );
        assert_eq!(matrix.edge_to_var_index(edges[1].downgrade()), Some(1));
    }

    #[test]
    #[should_panic]
    fn tail_matrix_cannot_call_dirty_column() {
        // cargo test tail_matrix_cannot_call_dirty_column -- --nocapture
        let mut matrix = TailMatrix::new();
        let vertex_indices = vec![0, 1, 2];
        let edge_indices = vec![1, 4, 6, 9];
        let vertex_incident_edges_vec = vec![vec![0, 1, 2]];
        let (vertices, edges) = initialize_vertex_edges_for_matrix_testing(vertex_indices, edge_indices);
        matrix.add_constraint(
            vertices[0].downgrade(),
            &edge_vec_from_indices(&vertex_incident_edges_vec[0], &edges),
            true,
        );

        matrix.update_edge_tightness(edges[0].downgrade(), true);
        // even though there is indeed such a column, we forbid such dangerous calls
        // always call `columns()` before accessing any column
        matrix.column_to_var_index(0);
    }

    #[test]
    fn tail_matrix_basic_trait() {
        // cargo test --features=colorful tail_matrix_basic_trait -- --nocapture
        let mut matrix = TailMatrix::new();
        let vertex_indices = vec![0, 1, 2];
        let edge_indices = vec![1, 4, 6, 9, 3];
        let vertex_incident_edges_vec = vec![vec![0, 1, 2], vec![1, 3], vec![0, 3]];
        let (vertices, edges) = initialize_vertex_edges_for_matrix_testing(vertex_indices, edge_indices);

        matrix.add_variable(edges[4].downgrade()); // untight edges will not show
        matrix.add_constraint(
            vertices[0].downgrade(),
            &edge_vec_from_indices(&vertex_incident_edges_vec[0], &edges),
            true,
        );
        matrix.add_constraint(
            vertices[1].downgrade(),
            &edge_vec_from_indices(&vertex_incident_edges_vec[1], &edges),
            false,
        );
        matrix.add_constraint(
            vertices[2].downgrade(),
            &edge_vec_from_indices(&vertex_incident_edges_vec[2], &edges),
            true,
        );
        matrix.swap_row(2, 1);
        matrix.xor_row(0, 1);
        for edge_index in 0..4 {
            matrix.update_edge_tightness(edges[edge_index].downgrade(), true);
        }
        matrix.printstd();
        assert_eq!(
            matrix.clone().printstd_str(),
            "\
┌─┬─┬─┬─┬─┬───┐
┊ ┊1┊4┊6┊9┊ = ┊
╞═╪═╪═╪═╪═╪═══╡
┊0┊ ┊1┊1┊1┊   ┊
├─┼─┼─┼─┼─┼───┤
┊1┊1┊ ┊ ┊1┊ 1 ┊
├─┼─┼─┼─┼─┼───┤
┊2┊ ┊1┊ ┊1┊   ┊
└─┴─┴─┴─┴─┴───┘
"
        );
        assert!(matrix.is_tight(edges[0].downgrade()));
        assert_eq!(matrix.edge_to_var_index(edges[1].downgrade()), Some(2));
    }
}<|MERGE_RESOLUTION|>--- conflicted
+++ resolved
@@ -12,11 +12,7 @@
 pub struct Tail<M: MatrixView> {
     base: M,
     /// the set of edges that should be placed at the end, if any
-<<<<<<< HEAD
-    tail_edges: BTreeSet<EdgeWeak>,
-=======
-    tail_edges: FastIterSet<EdgeIndex>,
->>>>>>> 16db94a6
+    tail_edges: FastIterSet<EdgeWeak>,
     /// var indices are outdated on any changes to the underlying matrix
     #[derivative(Default(value = "true"))]
     is_var_indices_outdated: bool,
@@ -44,17 +40,10 @@
 }
 
 impl<M: MatrixView> MatrixTail for Tail<M> {
-<<<<<<< HEAD
-    fn get_tail_edges(&self) -> &BTreeSet<EdgeWeak> {
+    fn get_tail_edges(&self) -> &FastIterSet<EdgeWeak> {
         &self.tail_edges
     }
-    fn get_tail_edges_mut(&mut self) -> &mut BTreeSet<EdgeWeak> {
-=======
-    fn get_tail_edges(&self) -> &FastIterSet<EdgeIndex> {
-        &self.tail_edges
-    }
-    fn get_tail_edges_mut(&mut self) -> &mut FastIterSet<EdgeIndex> {
->>>>>>> 16db94a6
+    fn get_tail_edges_mut(&mut self) -> &mut FastIterSet<EdgeWeak> {
         self.is_var_indices_outdated = true;
         &mut self.tail_edges
     }
@@ -68,11 +57,7 @@
     fn is_tight(&self, edge_weak: EdgeWeak) -> bool {
         self.base.is_tight(edge_weak)
     }
-<<<<<<< HEAD
-    fn get_tight_edges(&self) -> &BTreeSet<EdgeWeak> {
-=======
-    fn get_tight_edges(&self) -> &FastIterSet<EdgeIndex> {
->>>>>>> 16db94a6
+    fn get_tight_edges(&self) -> &FastIterSet<EdgeWeak> {
         self.base.get_tight_edges()
     }
 }
@@ -110,17 +95,10 @@
     fn edge_to_var_index(&self, edge_weak: EdgeWeak) -> Option<VarIndex> {
         self.get_base().edge_to_var_index(edge_weak)
     }
-<<<<<<< HEAD
-    fn get_vertices(&self) -> BTreeSet<VertexWeak> {
+    fn get_vertices(&self) -> FastIterSet<VertexWeak> {
         self.get_base().get_vertices()
     }
-    fn get_edges(&self) -> BTreeSet<EdgeWeak> {
-=======
-    fn get_vertices(&self) -> FastIterSet<VertexIndex> {
-        self.get_base().get_vertices()
-    }
-    fn get_edges(&self) -> FastIterSet<EdgeIndex> {
->>>>>>> 16db94a6
+    fn get_edges(&self) -> FastIterSet<EdgeWeak> {
         self.get_base().get_edges()
     }
 }
