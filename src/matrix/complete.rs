use super::interface::*;
use super::row::*;
use super::visualize::*;
use crate::util::*;
use derivative::Derivative;

use crate::dual_module_pq::{EdgeWeak, VertexPtr, VertexWeak};
#[cfg(feature = "unsafe_pointer")]
use crate::pointers::UnsafePtr;

/// complete matrix considers a predefined set of edges and won't consider any other edges
#[derive(Clone, Derivative)]
#[derivative(Default(new = "true"))]
pub struct CompleteMatrix {
    /// the vertices already maintained by this parity check
<<<<<<< HEAD
    vertices: BTreeSet<VertexWeak>,
    /// the edges maintained by this parity check, mapping to the local indices
    edges: BTreeMap<EdgeWeak, VarIndex>,
=======
    vertices: FastIterSet<VertexIndex>,
    /// the edges maintained by this parity check, mapping to the local indices
    edges: FastIterMap<EdgeIndex, VarIndex>,
>>>>>>> 7ca3450d
    /// variable index map to edge index
    variables: Vec<EdgeWeak>,
    constraints: Vec<ParityRow>,
}

impl MatrixBasic for CompleteMatrix {
    fn add_variable(&mut self, edge_weak: EdgeWeak) -> Option<VarIndex> {
        if self.edges.contains_key(&edge_weak) {
            // variable already exists
            return None;
        }
        if !self.constraints.is_empty() {
            panic!("complete matrix doesn't allow dynamic edges, please insert all edges at the beginning")
        }
        let var_index = self.variables.len();
        self.edges.insert(edge_weak.clone(), var_index);
        self.variables.push(edge_weak);
        Some(var_index)
    }

    fn add_constraint(
        &mut self,
        vertex_weak: VertexWeak,
        incident_edges: &[EdgeWeak],
        parity: bool,
    ) -> Option<Vec<VarIndex>> {
        if self.vertices.contains(&vertex_weak) {
            // no need to add repeat constraint
            return None;
        }
        self.vertices.insert(vertex_weak.clone());
        let mut row = ParityRow::new_length(self.variables.len());
        for edge_weak in incident_edges.iter() {
            if self.exists_edge(edge_weak.clone()) {
                let var_index = self.edges[&edge_weak];
                row.set_left(var_index, true);
            }
        }
        row.set_right(parity);
        self.constraints.push(row);
        // never add new edges
        None
    }

    /// row operations
    fn xor_row(&mut self, target: RowIndex, source: RowIndex) {
        ParityRow::xor_two_rows(&mut self.constraints, target, source)
    }

    fn swap_row(&mut self, a: RowIndex, b: RowIndex) {
        self.constraints.swap(a, b);
    }

    fn get_lhs(&self, row: RowIndex, var_index: VarIndex) -> bool {
        self.constraints[row].get_left(var_index)
    }

    fn get_rhs(&self, row: RowIndex) -> bool {
        self.constraints[row].get_right()
    }

    fn var_to_edge_weak(&self, var_index: VarIndex) -> EdgeWeak {
        self.variables[var_index].clone()
    }

    fn edge_to_var_index(&self, edge_weak: EdgeWeak) -> Option<VarIndex> {
        self.edges.get(&edge_weak).cloned()
    }

<<<<<<< HEAD
    fn get_vertices(&self) -> BTreeSet<VertexWeak> {
        self.vertices.clone()
    }

    fn get_edges(&self) -> BTreeSet<EdgeWeak> {
=======
    fn get_vertices(&self) -> FastIterSet<VertexIndex> {
        self.vertices.clone()
    }

    fn get_edges(&self) -> FastIterSet<EdgeIndex> {
>>>>>>> 7ca3450d
        self.edges.keys().cloned().collect()
    }
}

impl MatrixView for CompleteMatrix {
    fn columns(&mut self) -> usize {
        self.variables.len()
    }

    fn column_to_var_index(&self, column: ColumnIndex) -> VarIndex {
        column
    }

    fn rows(&mut self) -> usize {
        self.constraints.len()
    }
}

impl VizTrait for CompleteMatrix {
    fn viz_table(&mut self) -> VizTable {
        VizTable::from(self)
    }
}

#[cfg(test)]
pub mod tests {
    use crate::matrix::basic::tests::{edge_vec_from_indices, initialize_vertex_edges_for_matrix_testing};
    use crate::matrix::Echelon;
    use std::collections::HashSet;

    use super::*;

    #[test]
    fn complete_matrix_1() {
        // cargo test --features=colorful complete_matrix_1 -- --nocapture
        let mut matrix = CompleteMatrix::new();
        let vertex_indices = vec![0, 1, 2];
        let edge_indices = vec![1, 4, 12, 345];
        let vertex_incident_edges_vec = vec![vec![0, 1, 2], vec![1, 3], vec![0, 3]];
        let (vertices, edges) = initialize_vertex_edges_for_matrix_testing(vertex_indices, edge_indices);

        for edge_ptr in edges.iter() {
            matrix.add_variable(edge_ptr.downgrade());
        }
        matrix.printstd();
        assert_eq!(
            matrix.printstd_str(),
            "\
┌┬─┬─┬─┬─┬───┐
┊┊1┊4┊1┊3┊ = ┊
┊┊ ┊ ┊2┊4┊   ┊
┊┊ ┊ ┊ ┊5┊   ┊
╞╪═╪═╪═╪═╪═══╡
└┴─┴─┴─┴─┴───┘
"
        );
        matrix.add_constraint(
            vertices[0].downgrade(),
            &edge_vec_from_indices(&vertex_incident_edges_vec[0], &edges),
            true,
        );
        matrix.add_constraint(
            vertices[1].downgrade(),
            &edge_vec_from_indices(&vertex_incident_edges_vec[1], &edges),
            false,
        );
        matrix.add_constraint(
            vertices[2].downgrade(),
            &edge_vec_from_indices(&vertex_incident_edges_vec[2], &edges),
            true,
        );
        matrix.printstd();
        assert_eq!(
            matrix.clone().printstd_str(),
            "\
┌─┬─┬─┬─┬─┬───┐
┊ ┊1┊4┊1┊3┊ = ┊
┊ ┊ ┊ ┊2┊4┊   ┊
┊ ┊ ┊ ┊ ┊5┊   ┊
╞═╪═╪═╪═╪═╪═══╡
┊0┊1┊1┊1┊ ┊ 1 ┊
├─┼─┼─┼─┼─┼───┤
┊1┊ ┊1┊ ┊1┊   ┊
├─┼─┼─┼─┼─┼───┤
┊2┊1┊ ┊ ┊1┊ 1 ┊
└─┴─┴─┴─┴─┴───┘
"
        );
        assert_eq!(
            matrix
                .get_vertices()
                .iter()
                .map(|v| v.upgrade_force().read_recursive().vertex_index)
                .collect::<HashSet<_>>(),
            [0, 1, 2].into_iter().collect::<HashSet<_>>()
        );
        assert_eq!(
            matrix
                .get_view_edges()
                .iter()
                .map(|e| e.upgrade_force().read_recursive().edge_index)
                .collect::<HashSet<_>>(),
            [1, 4, 12, 345].into_iter().collect::<HashSet<_>>()
        );
    }

    #[test]
    fn complete_matrix_should_not_add_repeated_constraint() {
        // cargo test --features=colorful complete_matrix_should_not_add_repeated_constraint -- --nocapture
        let mut matrix = CompleteMatrix::new();
        let vertex_indices = vec![0, 1, 2];
        let edge_indices = vec![1, 4, 8];
        let vertex_incident_edges_vec = vec![vec![0, 1, 2], vec![1, 2], vec![1]];
        let (vertices, edges) = initialize_vertex_edges_for_matrix_testing(vertex_indices, edge_indices);

        for edge_ptr in edges.iter() {
            matrix.add_variable(edge_ptr.downgrade());
        }

        assert_eq!(
            matrix.add_constraint(
                vertices[0].downgrade(),
                &edge_vec_from_indices(&vertex_incident_edges_vec[0], &edges),
                false
            ),
            None
        );
        assert_eq!(
            matrix.add_constraint(
                vertices[1].downgrade(),
                &edge_vec_from_indices(&vertex_incident_edges_vec[1], &edges),
                true
            ),
            None
        );
        assert_eq!(
            matrix.add_constraint(
                vertices[0].downgrade(),
                &edge_vec_from_indices(&vertex_incident_edges_vec[2], &edges),
                true
            ),
            None
        ); // repeated
        matrix.printstd();

        assert_eq!(
            matrix.clone().printstd_str(),
            "\
┌─┬─┬─┬─┬───┐
┊ ┊1┊4┊8┊ = ┊
╞═╪═╪═╪═╪═══╡
┊0┊1┊1┊1┊   ┊
├─┼─┼─┼─┼───┤
┊1┊ ┊1┊1┊ 1 ┊
└─┴─┴─┴─┴───┘
"
        );
    }

    #[test]
    fn complete_matrix_row_operations() {
        // cargo test --features=colorful complete_matrix_row_operations -- --nocapture
        let mut matrix = CompleteMatrix::new();
        let vertex_indices = vec![0, 1, 2];
        let edge_indices = vec![1, 4, 6, 9];
        let vertex_incident_edges_vec = vec![vec![0, 1, 2], vec![1, 3], vec![0, 3]];
        let (vertices, edges) = initialize_vertex_edges_for_matrix_testing(vertex_indices, edge_indices);
        for edge_ptr in edges.iter() {
            matrix.add_variable(edge_ptr.downgrade());
        }

        matrix.add_constraint(
            vertices[0].downgrade(),
            &edge_vec_from_indices(&vertex_incident_edges_vec[0], &edges),
            true,
        );
        matrix.add_constraint(
            vertices[1].downgrade(),
            &edge_vec_from_indices(&vertex_incident_edges_vec[1], &edges),
            false,
        );
        matrix.add_constraint(
            vertices[2].downgrade(),
            &edge_vec_from_indices(&vertex_incident_edges_vec[2], &edges),
            true,
        );
        matrix.printstd();
        assert_eq!(
            matrix.clone().printstd_str(),
            "\
┌─┬─┬─┬─┬─┬───┐
┊ ┊1┊4┊6┊9┊ = ┊
╞═╪═╪═╪═╪═╪═══╡
┊0┊1┊1┊1┊ ┊ 1 ┊
├─┼─┼─┼─┼─┼───┤
┊1┊ ┊1┊ ┊1┊   ┊
├─┼─┼─┼─┼─┼───┤
┊2┊1┊ ┊ ┊1┊ 1 ┊
└─┴─┴─┴─┴─┴───┘
"
        );
        matrix.swap_row(2, 1);
        matrix.printstd();
        assert_eq!(
            matrix.clone().printstd_str(),
            "\
┌─┬─┬─┬─┬─┬───┐
┊ ┊1┊4┊6┊9┊ = ┊
╞═╪═╪═╪═╪═╪═══╡
┊0┊1┊1┊1┊ ┊ 1 ┊
├─┼─┼─┼─┼─┼───┤
┊1┊1┊ ┊ ┊1┊ 1 ┊
├─┼─┼─┼─┼─┼───┤
┊2┊ ┊1┊ ┊1┊   ┊
└─┴─┴─┴─┴─┴───┘
"
        );
        matrix.xor_row(0, 1);
        matrix.printstd();
        assert_eq!(
            matrix.clone().printstd_str(),
            "\
┌─┬─┬─┬─┬─┬───┐
┊ ┊1┊4┊6┊9┊ = ┊
╞═╪═╪═╪═╪═╪═══╡
┊0┊ ┊1┊1┊1┊   ┊
├─┼─┼─┼─┼─┼───┤
┊1┊1┊ ┊ ┊1┊ 1 ┊
├─┼─┼─┼─┼─┼───┤
┊2┊ ┊1┊ ┊1┊   ┊
└─┴─┴─┴─┴─┴───┘
"
        );
    }

    #[test]
    fn complete_matrix_manual_echelon() {
        // cargo test --features=colorful complete_matrix_manual_echelon -- --nocapture
        let mut matrix = CompleteMatrix::new();
        let vertex_indices = vec![0, 1, 2];
        let edge_indices = vec![1, 4, 6, 9];
        let vertex_incident_edges_vec = vec![vec![0, 1, 2], vec![1, 3], vec![0, 3]];
        let (vertices, edges) = initialize_vertex_edges_for_matrix_testing(vertex_indices, edge_indices);
        // add variables [1, 4, 6, 9, 9, 6, 4, 1]
        for edge_ptr in edges.iter() {
            matrix.add_variable(edge_ptr.downgrade());
        }
        for edge_ptr in edges.clone().into_iter().rev() {
            matrix.add_variable(edge_ptr.downgrade());
        }

        matrix.add_constraint(
            vertices[0].downgrade(),
            &edge_vec_from_indices(&vertex_incident_edges_vec[0], &edges),
            true,
        );
        matrix.add_constraint(
            vertices[1].downgrade(),
            &edge_vec_from_indices(&vertex_incident_edges_vec[1], &edges),
            false,
        );
        matrix.add_constraint(
            vertices[2].downgrade(),
            &edge_vec_from_indices(&vertex_incident_edges_vec[2], &edges),
            true,
        );
        matrix.xor_row(2, 0);
        matrix.xor_row(0, 1);
        matrix.xor_row(2, 1);
        matrix.xor_row(0, 2);
        matrix.printstd();
        assert_eq!(
            matrix.clone().printstd_str(),
            "\
┌─┬─┬─┬─┬─┬───┐
┊ ┊1┊4┊6┊9┊ = ┊
╞═╪═╪═╪═╪═╪═══╡
┊0┊1┊ ┊ ┊1┊ 1 ┊
├─┼─┼─┼─┼─┼───┤
┊1┊ ┊1┊ ┊1┊   ┊
├─┼─┼─┼─┼─┼───┤
┊2┊ ┊ ┊1┊ ┊   ┊
└─┴─┴─┴─┴─┴───┘
"
        );
    }

    #[test]
    fn complete_matrix_automatic_echelon() {
        // cargo test --features=colorful complete_matrix_automatic_echelon -- --nocapture
        let mut matrix = Echelon::<CompleteMatrix>::new();
        let vertex_indices = vec![0, 1, 2];
        let edge_indices = vec![1, 4, 6, 9, 11, 12, 23];
        let vertex_incident_edges_vec = vec![vec![0, 1, 2, 4, 5], vec![1, 3, 6, 5], vec![0, 3, 4]];
        let (vertices, edges) = initialize_vertex_edges_for_matrix_testing(vertex_indices, edge_indices);

        for edge_index in 0..4 {
            matrix.add_variable(edges[edge_index].downgrade());
        }
        matrix.add_constraint(
            vertices[0].downgrade(),
            &edge_vec_from_indices(&vertex_incident_edges_vec[0], &edges),
            true,
        );
        matrix.add_constraint(
            vertices[1].downgrade(),
            &edge_vec_from_indices(&vertex_incident_edges_vec[1], &edges),
            false,
        );
        matrix.add_constraint(
            vertices[2].downgrade(),
            &edge_vec_from_indices(&vertex_incident_edges_vec[2], &edges),
            true,
        );
        matrix.printstd();
        assert_eq!(
            matrix.clone().printstd_str(),
            "\
┌──┬─┬─┬─┬─┬───┬─┐
┊ E┊1┊4┊6┊9┊ = ┊▼┊
╞══╪═╪═╪═╪═╪═══╪═╡
┊ 0┊1┊ ┊ ┊1┊ 1 ┊1┊
├──┼─┼─┼─┼─┼───┼─┤
┊ 1┊ ┊1┊ ┊1┊   ┊4┊
├──┼─┼─┼─┼─┼───┼─┤
┊ 2┊ ┊ ┊1┊ ┊   ┊6┊
├──┼─┼─┼─┼─┼───┼─┤
┊ ▶┊0┊1┊2┊*┊◀  ┊▲┊
└──┴─┴─┴─┴─┴───┴─┘
"
        );
    }

    #[test]
    #[should_panic]
    fn complete_matrix_dynamic_variables_forbidden() {
        // cargo test complete_matrix_dynamic_variables_forbidden -- --nocapture
        let mut matrix = Echelon::<CompleteMatrix>::new();
        let vertex_indices = vec![0, 1, 2];
        let edge_indices = vec![1, 4, 6, 9, 2];
        let vertex_incident_edges_vec = vec![vec![0, 1, 2], vec![1, 3], vec![0, 3]];
        let (vertices, edges) = initialize_vertex_edges_for_matrix_testing(vertex_indices, edge_indices);

        for edge_index in 0..4 {
            matrix.add_variable(edges[edge_index].downgrade());
        }
        matrix.add_constraint(
            vertices[0].downgrade(),
            &edge_vec_from_indices(&vertex_incident_edges_vec[0], &edges),
            true,
        );
        matrix.add_constraint(
            vertices[1].downgrade(),
            &edge_vec_from_indices(&vertex_incident_edges_vec[1], &edges),
            false,
        );
        matrix.add_constraint(
            vertices[2].downgrade(),
            &edge_vec_from_indices(&vertex_incident_edges_vec[2], &edges),
            true,
        );
        matrix.add_variable(edges[4].downgrade());
    }
}<|MERGE_RESOLUTION|>--- conflicted
+++ resolved
@@ -13,15 +13,9 @@
 #[derivative(Default(new = "true"))]
 pub struct CompleteMatrix {
     /// the vertices already maintained by this parity check
-<<<<<<< HEAD
     vertices: BTreeSet<VertexWeak>,
     /// the edges maintained by this parity check, mapping to the local indices
     edges: BTreeMap<EdgeWeak, VarIndex>,
-=======
-    vertices: FastIterSet<VertexIndex>,
-    /// the edges maintained by this parity check, mapping to the local indices
-    edges: FastIterMap<EdgeIndex, VarIndex>,
->>>>>>> 7ca3450d
     /// variable index map to edge index
     variables: Vec<EdgeWeak>,
     constraints: Vec<ParityRow>,
@@ -91,19 +85,11 @@
         self.edges.get(&edge_weak).cloned()
     }
 
-<<<<<<< HEAD
     fn get_vertices(&self) -> BTreeSet<VertexWeak> {
         self.vertices.clone()
     }
 
     fn get_edges(&self) -> BTreeSet<EdgeWeak> {
-=======
-    fn get_vertices(&self) -> FastIterSet<VertexIndex> {
-        self.vertices.clone()
-    }
-
-    fn get_edges(&self) -> FastIterSet<EdgeIndex> {
->>>>>>> 7ca3450d
         self.edges.keys().cloned().collect()
     }
 }
