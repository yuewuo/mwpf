--- conflicted
+++ resolved
@@ -60,13 +60,8 @@
         self.edge_to_var_index(edge_weak).is_some()
     }
 
-<<<<<<< HEAD
     fn get_edges(&self) -> BTreeSet<EdgeWeak>;
     fn get_vertices(&self) -> BTreeSet<VertexWeak>;
-=======
-    fn get_edges(&self) -> FastIterSet<EdgeIndex>;
-    fn get_vertices(&self) -> FastIterSet<VertexIndex>;
->>>>>>> 7ca3450d
 }
 
 pub trait MatrixView: MatrixBasic {
@@ -103,15 +98,9 @@
 }
 
 pub trait MatrixTight: MatrixView {
-<<<<<<< HEAD
     fn update_edge_tightness(&mut self, edge_weak: EdgeWeak, is_tight: bool);
     fn is_tight(&self, edge_weak: EdgeWeak) -> bool;
     fn get_tight_edges(&self) -> &BTreeSet<EdgeWeak>;
-=======
-    fn update_edge_tightness(&mut self, edge_index: EdgeIndex, is_tight: bool);
-    fn is_tight(&self, edge_index: usize) -> bool;
-    fn get_tight_edges(&self) -> &FastIterSet<EdgeIndex>;
->>>>>>> 7ca3450d
 
     fn add_variable_with_tightness(&mut self, edge_weak: EdgeWeak, is_tight: bool) {
         self.add_variable(edge_weak.clone());
@@ -124,13 +113,8 @@
 }
 
 pub trait MatrixTail {
-<<<<<<< HEAD
     fn get_tail_edges(&self) -> &BTreeSet<EdgeWeak>;
     fn get_tail_edges_mut(&mut self) -> &mut BTreeSet<EdgeWeak>;
-=======
-    fn get_tail_edges(&self) -> &FastIterSet<EdgeIndex>;
-    fn get_tail_edges_mut(&mut self) -> &mut FastIterSet<EdgeIndex>;
->>>>>>> 7ca3450d
 
     fn set_tail_edges<EdgeIter>(&mut self, edges: EdgeIter)
     where
@@ -379,13 +363,10 @@
 pub mod tests {
     use super::super::*;
     use super::*;
-<<<<<<< HEAD
     use crate::dual_module_pq::{EdgePtr, VertexPtr};
     use crate::matrix::basic::tests::{edge_vec_from_indices, initialize_vertex_edges_for_matrix_testing};
     use std::collections::BTreeMap;
     use std::collections::HashSet;
-=======
->>>>>>> 7ca3450d
 
     type TightMatrix = Tight<BasicMatrix>;
 
@@ -442,11 +423,7 @@
 
     #[derive(Default)]
     struct TestEdgeWeights {
-<<<<<<< HEAD
         pub weights: BTreeMap<EdgeWeak, Weight>,
-=======
-        pub weights: FastIterMap<EdgeIndex, Weight>,
->>>>>>> 7ca3450d
     }
 
     impl TestEdgeWeights {
@@ -498,7 +475,6 @@
             matrix.add_constraint(vertices[vertex_index].downgrade(), &incident_edges_weak, *parity);
         }
         matrix.printstd();
-<<<<<<< HEAD
         assert_eq!(
             matrix
                 .get_solution()
@@ -547,33 +523,6 @@
                 .map(|e| e.upgrade_force().read_recursive().edge_index)
                 .collect::<HashSet<_>>(),
             vec![5, 6, 9].into_iter().collect::<HashSet<_>>()
-=======
-        assert_eq!(matrix.get_solution(), Some(vec![0, 1, 2, 3, 4]));
-        let weights = TestEdgeWeights::new(&[
-            (3, Rational::from_float(10.).unwrap()),
-            (9, Rational::from_float(10.).unwrap()),
-        ]);
-        assert_eq!(
-            sorted_vec_option(weights.get_solution_local_minimum(&mut matrix)),
-            Some(vec![5, 7, 8])
-        );
-        let weights = TestEdgeWeights::new(&[
-            (7, Rational::from_float(10.).unwrap()),
-            (9, Rational::from_float(10.).unwrap()),
-        ]);
-        assert_eq!(
-            sorted_vec_option(weights.get_solution_local_minimum(&mut matrix)),
-            Some(vec![3, 4, 8])
-        );
-        let weights = TestEdgeWeights::new(&[
-            (3, Rational::from_float(10.).unwrap()),
-            (4, Rational::from_float(10.).unwrap()),
-            (7, Rational::from_float(10.).unwrap()),
-        ]);
-        assert_eq!(
-            sorted_vec_option(weights.get_solution_local_minimum(&mut matrix)),
-            Some(vec![5, 6, 9])
->>>>>>> 7ca3450d
         );
     }
 
@@ -581,15 +530,11 @@
     fn matrix_interface_echelon_no_solution() {
         // cargo test matrix_interface_echelon_no_solution -- --nocapture
         let mut matrix = Echelon::<Tail<BasicMatrix>>::new();
-<<<<<<< HEAD
         let parity_checks = vec![(vec![0, 1], false), (vec![0, 1], true)];
         let vertex_indices: Vec<usize> = (0..parity_checks.len()).collect();
         let edge_indices: Vec<usize> = (0..10).collect();
         let (vertices, edges) = initialize_vertex_edges_for_matrix_testing(vertex_indices, edge_indices);
 
-=======
-        let parity_checks = [(vec![0, 1], false), (vec![0, 1], true)];
->>>>>>> 7ca3450d
         for (vertex_index, (incident_edges, parity)) in parity_checks.iter().enumerate() {
             let incident_edges_weak: Vec<EdgeWeak> = incident_edges.iter().map(|&i| edges[i].downgrade()).collect();
             matrix.add_constraint(vertices[vertex_index].downgrade(), &incident_edges_weak, *parity);
