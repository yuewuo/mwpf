//! Matrix Definition
//!
//! A matrix has a fixed data layout which consists of multiple rows
//!
//! The only operations to change the basic matrix itself are
//! - add variable (column)
//! - add constraint (row)
//! - xor/swap rows
//!
//! Apart from the matrix itself, we can have a view of the matrix:
//! a view is defined as a list of columns `var_indices: Vec<usize>`
//! and a number of rows `rows_count` representing rows `0..rows_count`.
//!
//! A `var_index` is always referring to the original matrix, to improve performance
//! as well as to avoid confusion.
//!
//! Each variable (column) corresponds to an edge in the hypergraph, so we label the
//! columns in the basic matrix. When it comes to operating the matrix, we'll always
//! use the `var_index` to avoid duplicated translation (at least one translation is necessary).
//!

use crate::util::*;
use derivative::Derivative;
use num_traits::{One, Zero};

use crate::dual_module_pq::{EdgeWeak, VertexPtr, VertexWeak};
#[cfg(feature = "unsafe_pointer")]
use crate::pointers::UnsafePtr;

pub type VarIndex = usize;
pub type RowIndex = usize;
pub type ColumnIndex = usize;

pub trait MatrixBasic {
    /// add an edge to the basic matrix, return the `var_index` if newly created
    fn add_variable(&mut self, edge_weak: EdgeWeak) -> Option<VarIndex>;

    /// add constraint will implicitly call `add_variable` if the edge is not added and return the indices of them
    fn add_constraint(
        &mut self,
        vertex_weak: VertexWeak,
        incident_edges: &[EdgeWeak],
        parity: bool,
    ) -> Option<Vec<VarIndex>>;

    /// row operations
    fn xor_row(&mut self, target: RowIndex, source: RowIndex);
    fn swap_row(&mut self, a: RowIndex, b: RowIndex);

    /// view the raw matrix
    fn get_lhs(&self, row: RowIndex, var_index: VarIndex) -> bool;
    fn get_rhs(&self, row: RowIndex) -> bool;

    /// get edge index from the var_index
    fn var_to_edge_weak(&self, var_index: VarIndex) -> EdgeWeak;

    fn edge_to_var_index(&self, edge_weak: EdgeWeak) -> Option<VarIndex>;

    fn exists_edge(&self, edge_weak: EdgeWeak) -> bool {
        self.edge_to_var_index(edge_weak).is_some()
    }

<<<<<<< HEAD
    fn get_edges(&self) -> BTreeSet<EdgeWeak>;
    fn get_vertices(&self) -> BTreeSet<VertexWeak>;
=======
    fn get_edges(&self) -> FastIterSet<EdgeIndex>;
    fn get_vertices(&self) -> FastIterSet<VertexIndex>;
>>>>>>> 16db94a6
}

pub trait MatrixView: MatrixBasic {
    /// the number of columns: to get the `var_index` of each column,
    /// use `column_to_var_index()`; here the mutable reference enables
    /// lazy update of the internal data structure
    fn columns(&mut self) -> usize;

    /// get the `var_index` in the basic matrix
    fn column_to_var_index(&self, column: ColumnIndex) -> VarIndex;

    fn column_to_edge_weak(&self, column: ColumnIndex) -> EdgeWeak {
        let var_index = self.column_to_var_index(column);
        self.var_to_edge_weak(var_index)
    }

    /// the number of rows: rows always have indices 0..rows
    fn rows(&mut self) -> usize;

    fn get_view_edges(&mut self) -> Vec<EdgeWeak> {
        (0..self.columns())
            .map(|column: usize| self.column_to_edge_weak(column))
            .collect()
    }

    fn var_to_column_index(&mut self, var_index: VarIndex) -> Option<ColumnIndex> {
        (0..self.columns()).find(|&column| self.column_to_var_index(column) == var_index)
    }

    fn edge_to_column_index(&mut self, edge_weak: EdgeWeak) -> Option<ColumnIndex> {
        let var_index = self.edge_to_var_index(edge_weak)?;
        self.var_to_column_index(var_index)
    }
}

pub trait MatrixTight: MatrixView {
<<<<<<< HEAD
    fn update_edge_tightness(&mut self, edge_weak: EdgeWeak, is_tight: bool);
    fn is_tight(&self, edge_weak: EdgeWeak) -> bool;
    fn get_tight_edges(&self) -> &BTreeSet<EdgeWeak>;
=======
    fn update_edge_tightness(&mut self, edge_index: EdgeIndex, is_tight: bool);
    fn is_tight(&self, edge_index: usize) -> bool;
    fn get_tight_edges(&self) -> &FastIterSet<EdgeIndex>;
>>>>>>> 16db94a6

    fn add_variable_with_tightness(&mut self, edge_weak: EdgeWeak, is_tight: bool) {
        self.add_variable(edge_weak.clone());
        self.update_edge_tightness(edge_weak.clone(), is_tight);
    }

    fn add_tight_variable(&mut self, edge_weak: EdgeWeak) {
        self.add_variable_with_tightness(edge_weak, true)
    }
}

pub trait MatrixTail {
<<<<<<< HEAD
    fn get_tail_edges(&self) -> &BTreeSet<EdgeWeak>;
    fn get_tail_edges_mut(&mut self) -> &mut BTreeSet<EdgeWeak>;
=======
    fn get_tail_edges(&self) -> &FastIterSet<EdgeIndex>;
    fn get_tail_edges_mut(&mut self) -> &mut FastIterSet<EdgeIndex>;
>>>>>>> 16db94a6

    fn set_tail_edges<EdgeIter>(&mut self, edges: EdgeIter)
    where
        EdgeIter: Iterator<Item = EdgeWeak>,
    {
        let tail_edges = self.get_tail_edges_mut();
        tail_edges.clear();
        for edge_weak in edges {
            tail_edges.insert(edge_weak);
        }
    }

    fn get_tail_edges_vec(&self) -> Vec<EdgeWeak> {
        let mut edges: Vec<EdgeWeak> = self.get_tail_edges().iter().cloned().collect();
        edges.sort();
        edges
    }
}

pub trait MatrixEchelonTail {
    fn get_tail_start_index(&mut self) -> Option<ColumnIndex>;
    fn get_corner_row_index(&mut self, tail_start_index: ColumnIndex) -> RowIndex;
}

pub trait MatrixEchelon: MatrixView {
    fn get_echelon_info(&mut self) -> &EchelonInfo;
    fn get_echelon_info_immutable(&self) -> &EchelonInfo;

    fn get_solution(&mut self) -> Option<Vec<EdgeWeak>> {
        self.get_echelon_info(); // make sure it's in echelon form
        let info = self.get_echelon_info_immutable();
        if !info.satisfiable {
            return None; // no solution
        }
        let mut solution = vec![];
        for (row, row_info) in info.rows.iter().enumerate() {
            debug_assert!(row_info.has_leading());
            if self.get_rhs(row) {
                let column = row_info.column;
                let edge_weak = self.column_to_edge_weak(column);
                solution.push(edge_weak);
            }
        }
        Some(solution)
    }

    /// try every independent variables and try to minimize the total weight of the solution
    fn get_solution_local_minimum<F>(&mut self, weight_of: F) -> Option<Vec<EdgeWeak>>
    where
        F: Fn(EdgeWeak) -> Weight,
    {
        self.get_echelon_info(); // make sure it's in echelon form
        let info = self.get_echelon_info_immutable();
        if !info.satisfiable {
            return None; // no solution
        }
        let mut solution = FastIterSet::new();
        for (row, row_info) in info.rows.iter().enumerate() {
            debug_assert!(row_info.has_leading());
            if self.get_rhs(row) {
                let column = row_info.column;
                let edge_weak = self.column_to_edge_weak(column);
                solution.insert(edge_weak);
            }
        }
        let mut independent_columns = vec![];
        for (column, column_info) in info.columns.iter().enumerate() {
            if !column_info.is_dependent() {
                independent_columns.push(column);
            }
        }
        let mut total_weight = Rational::zero();
        for edge_weak in solution.iter() {
            total_weight += weight_of(edge_weak.clone());
        }
        let mut pending_flip_edge_indices = vec![];
        let mut is_local_minimum = false;
        while !is_local_minimum {
            is_local_minimum = true;
            // try every independent variable and find a local minimum
            for &column in independent_columns.iter() {
                pending_flip_edge_indices.clear();
                let var_index = self.column_to_var_index(column);
                let edge_weak = self.var_to_edge_weak(var_index);
                let mut primal_delta = (weight_of(edge_weak.clone()))
                    * if solution.contains(&edge_weak) {
                        -Rational::one()
                    } else {
                        Rational::one()
                    };
                pending_flip_edge_indices.push(edge_weak);
                for row in 0..info.rows.len() {
                    if self.get_lhs(row, var_index) {
                        debug_assert!(info.rows[row].has_leading());
                        let flip_column = info.rows[row].column;
                        debug_assert!(flip_column < column);
                        let flip_edge_weak = self.column_to_edge_weak(flip_column);
                        primal_delta += (weight_of(flip_edge_weak.clone()))
                            * if solution.contains(&flip_edge_weak) {
                                -Rational::one()
                            } else {
                                Rational::one()
                            };
                        pending_flip_edge_indices.push(flip_edge_weak);
                    }
                }
                // warning: has to be this form (instead of .is_negative) to use the tolerance of OrderedFloat
                if primal_delta < Rational::zero() {
                    total_weight = total_weight + primal_delta;
                    for edge_weak in pending_flip_edge_indices.iter() {
                        if solution.contains(&edge_weak) {
                            solution.remove(&edge_weak);
                        } else {
                            solution.insert(edge_weak.clone());
                        }
                    }
                    is_local_minimum = false;
                    break; // loop over again
                }
            }
        }
        Some(solution.into_iter().collect())
    }
}

#[derive(Clone, Debug, Derivative)]
#[derivative(Default(new = "true"))]
#[cfg_attr(feature = "python_binding", pyclass(module = "mwpf", get_all, set_all))]
pub struct EchelonInfo {
    /// whether it's a satisfiable matrix, only valid when `is_echelon_form` is true
    pub satisfiable: bool,
    /// (is_dependent, if dependent the only "1" position row)
    pub columns: Vec<ColumnInfo>,
    /// the number of effective rows
    pub effective_rows: usize,
    /// the leading "1" position column
    pub rows: Vec<RowInfo>,
}

#[cfg(feature = "python_binding")]
#[pymethods]
impl EchelonInfo {
    fn __repr__(&self) -> String {
        format!("{:?}", self)
    }
    fn __str__(&self) -> String {
        self.__repr__()
    }
}

#[derive(Clone, Copy, Derivative, PartialEq, Eq)]
#[derivative(Default(new = "true"))]
#[cfg_attr(feature = "python_binding", pyclass(module = "mwpf", get_all, set_all))]
pub struct ColumnInfo {
    pub row: RowIndex,
}

#[cfg(feature = "python_binding")]
#[pymethods]
impl ColumnInfo {
    fn __repr__(&self) -> String {
        format!("{:?}", self)
    }
    fn __str__(&self) -> String {
        self.__repr__()
    }
    #[pyo3(name = "is_dependent")]
    fn py_is_dependent(&self) -> bool {
        self.row != RowIndex::MAX
    }
}

impl ColumnInfo {
    pub fn not_dependent() -> Self {
        Self { row: RowIndex::MAX }
    }
    pub fn set(&mut self, row: RowIndex) {
        debug_assert!(row != RowIndex::MAX);
        self.row = row;
    }
    pub fn is_dependent(&self) -> bool {
        self.row != RowIndex::MAX
    }
    pub fn set_not_dependent(&mut self) {
        self.row = RowIndex::MAX;
    }
}

impl std::fmt::Debug for ColumnInfo {
    fn fmt(&self, f: &mut std::fmt::Formatter) -> std::fmt::Result {
        if !self.is_dependent() {
            write!(f, "Row(*)")
        } else {
            write!(f, "Row({})", self.row)
        }
    }
}

#[derive(Clone, Copy, Derivative, PartialEq, Eq)]
#[derivative(Default(new = "true"))]
#[cfg_attr(feature = "python_binding", pyclass(module = "mwpf", get_all, set_all))]
pub struct RowInfo {
    pub column: ColumnIndex,
}

#[cfg(feature = "python_binding")]
#[pymethods]
impl RowInfo {
    fn __repr__(&self) -> String {
        format!("{:?}", self)
    }
    fn __str__(&self) -> String {
        self.__repr__()
    }
}

impl RowInfo {
    pub fn no_leading() -> Self {
        Self {
            column: ColumnIndex::MAX,
        }
    }
    pub fn set(&mut self, column: ColumnIndex) {
        debug_assert!(column != ColumnIndex::MAX);
        self.column = column;
    }
    pub fn has_leading(&self) -> bool {
        self.column != ColumnIndex::MAX
    }
    pub fn set_no_leading(&mut self) {
        self.column = ColumnIndex::MAX;
    }
}

impl std::fmt::Debug for RowInfo {
    fn fmt(&self, f: &mut std::fmt::Formatter) -> std::fmt::Result {
        if !self.has_leading() {
            write!(f, "Col(*)")
        } else {
            write!(f, "Col({})", self.column)
        }
    }
}

#[cfg(test)]
pub mod tests {
    use super::super::*;
    use super::*;
<<<<<<< HEAD
    use crate::dual_module_pq::{EdgePtr, VertexPtr};
    use crate::matrix::basic::tests::{edge_vec_from_indices, initialize_vertex_edges_for_matrix_testing};
    use std::collections::BTreeMap;
    use std::collections::HashSet;
=======
>>>>>>> 16db94a6

    type TightMatrix = Tight<BasicMatrix>;

    #[test]
    fn matrix_interface_simple() {
        // cargo test --features=colorful matrix_interface_simple -- --nocapture
        let mut matrix = TightMatrix::new();
        let vertex_indices = vec![0, 1, 2, 3];
        let edge_indices = vec![233, 14, 68, 75, 666];
        let (_vertices, edges) = initialize_vertex_edges_for_matrix_testing(vertex_indices, edge_indices);

        matrix.add_tight_variable(edges[0].downgrade());
        matrix.add_tight_variable(edges[1].downgrade());
        matrix.add_variable(edges[2].downgrade());
        matrix.add_tight_variable(edges[3].downgrade());
        matrix.printstd();
        assert_eq!(
            matrix
                .get_view_edges()
                .iter()
                .map(|e| e.upgrade_force().read_recursive().edge_index)
                .collect::<HashSet<_>>(),
            [233, 14, 75].into_iter().collect::<HashSet<_>>()
        );
        assert_eq!(matrix.var_to_column_index(0), Some(0));
        assert_eq!(matrix.var_to_column_index(1), Some(1));
        assert_eq!(matrix.var_to_column_index(2), None);
        assert_eq!(matrix.var_to_column_index(3), Some(2));
        assert_eq!(matrix.edge_to_column_index(edges[0].downgrade()), Some(0));
        assert_eq!(matrix.edge_to_column_index(edges[1].downgrade()), Some(1));
        assert_eq!(matrix.edge_to_column_index(edges[2].downgrade()), None);
        assert_eq!(matrix.edge_to_column_index(edges[3].downgrade()), Some(2));
        assert_eq!(matrix.edge_to_column_index(edges[4].downgrade()), None);
    }

    #[test]
    fn matrix_interface_echelon_info() {
        // cargo test matrix_interface_echelon_info -- --nocapture
        let mut column_info = ColumnInfo::new();
        column_info.set(13);
        assert_eq!(format!("{column_info:?}"), "Row(13)");
        column_info.set_not_dependent();
        assert_eq!(format!("{column_info:?}"), "Row(*)");
        assert_eq!(format!("{:?}", column_info.clone()), "Row(*)");
        let mut row_info = RowInfo::new();
        row_info.set(13);
        assert_eq!(format!("{row_info:?}"), "Col(13)");
        row_info.set_no_leading();
        assert_eq!(format!("{row_info:?}"), "Col(*)");
        assert_eq!(format!("{:?}", row_info.clone()), "Col(*)");
        let echelon_info = EchelonInfo::new();
        println!("echelon_info: {echelon_info:?}");
    }

    #[derive(Default)]
    struct TestEdgeWeights {
<<<<<<< HEAD
        pub weights: BTreeMap<EdgeWeak, Weight>,
=======
        pub weights: FastIterMap<EdgeIndex, Weight>,
>>>>>>> 16db94a6
    }

    impl TestEdgeWeights {
        fn new(weights: &[(EdgeWeak, Weight)]) -> Self {
            let mut result: TestEdgeWeights = Default::default();
            for (edge_weak, weight) in weights {
                result.weights.insert(edge_weak.clone(), weight.clone());
            }
            result
        }
        fn get_solution_local_minimum(&self, matrix: &mut Echelon<Tail<BasicMatrix>>) -> Option<Vec<EdgeWeak>> {
            matrix.get_solution_local_minimum(|edge_weak| {
                if let Some(weight) = self.weights.get(&edge_weak) {
                    weight.clone()
                } else {
                    Rational::from_float(1.).unwrap()
                }
            })
        }
    }

    #[test]
    fn matrix_interface_echelon_solution() {
        // cargo test --features=colorful matrix_interface_echelon_solution -- --nocapture
        /* 0,1,2: vertices; (0),(1),(2): edges; !n!: odd vertex
               1 (1) 0
              (2)   (0)
         3 (3) 2 (8)!7!
        (4)   (7)   (9)
        !4!(5) 5 (6) 6
            */
        let mut matrix = Echelon::<Tail<BasicMatrix>>::new();
        let parity_checks = vec![
            (vec![0, 1], false),
            (vec![1, 2], false),
            (vec![2, 3, 7, 8], false),
            (vec![3, 4], false),
            (vec![4, 5], true),
            (vec![5, 6, 7], false),
            (vec![6, 9], false),
            (vec![0, 8, 9], true),
        ];
        let vertex_indices: Vec<usize> = (0..parity_checks.len()).collect();
        let edge_indices: Vec<usize> = (0..10).collect();
        let (vertices, edges) = initialize_vertex_edges_for_matrix_testing(vertex_indices, edge_indices);

        for (vertex_index, (incident_edges, parity)) in parity_checks.iter().enumerate() {
            let incident_edges_weak: Vec<EdgeWeak> = incident_edges.iter().map(|&i| edges[i].downgrade()).collect();
            matrix.add_constraint(vertices[vertex_index].downgrade(), &incident_edges_weak, *parity);
        }
        matrix.printstd();
<<<<<<< HEAD
        assert_eq!(
            matrix
                .get_solution()
                .unwrap()
                .iter()
                .map(|e| e.upgrade_force().read_recursive().edge_index)
                .collect::<HashSet<_>>(),
            vec![0, 1, 2, 3, 4].into_iter().collect::<HashSet<_>>()
        );
        let weights = TestEdgeWeights::new(&[
            (edges[3].downgrade(), Rational::from(10.)),
            (edges[9].downgrade(), Rational::from(10.)),
        ]);
        assert_eq!(
            weights
                .get_solution_local_minimum(&mut matrix)
                .unwrap()
                .iter()
                .map(|e| e.upgrade_force().read_recursive().edge_index)
                .collect::<HashSet<_>>(),
            vec![5, 7, 8].into_iter().collect::<HashSet<_>>()
        );
        let weights = TestEdgeWeights::new(&[
            (edges[7].downgrade(), Rational::from(10.)),
            (edges[9].downgrade(), Rational::from(10.)),
        ]);
        assert_eq!(
            weights
                .get_solution_local_minimum(&mut matrix)
                .unwrap()
                .iter()
                .map(|e| e.upgrade_force().read_recursive().edge_index)
                .collect::<HashSet<_>>(),
            vec![3, 4, 8].into_iter().collect::<HashSet<_>>()
        );
        let weights = TestEdgeWeights::new(&[
            (edges[3].downgrade(), Rational::from(10.)),
            (edges[4].downgrade(), Rational::from(10.)),
            (edges[7].downgrade(), Rational::from(10.)),
        ]);
        assert_eq!(
            weights
                .get_solution_local_minimum(&mut matrix)
                .unwrap()
                .iter()
                .map(|e| e.upgrade_force().read_recursive().edge_index)
                .collect::<HashSet<_>>(),
            vec![5, 6, 9].into_iter().collect::<HashSet<_>>()
=======
        assert_eq!(matrix.get_solution(), Some(vec![0, 1, 2, 3, 4]));
        let weights = TestEdgeWeights::new(&[
            (3, Rational::from_float(10.).unwrap()),
            (9, Rational::from_float(10.).unwrap()),
        ]);
        assert_eq!(
            sorted_vec_option(weights.get_solution_local_minimum(&mut matrix)),
            Some(vec![5, 7, 8])
        );
        let weights = TestEdgeWeights::new(&[
            (7, Rational::from_float(10.).unwrap()),
            (9, Rational::from_float(10.).unwrap()),
        ]);
        assert_eq!(
            sorted_vec_option(weights.get_solution_local_minimum(&mut matrix)),
            Some(vec![3, 4, 8])
        );
        let weights = TestEdgeWeights::new(&[
            (3, Rational::from_float(10.).unwrap()),
            (4, Rational::from_float(10.).unwrap()),
            (7, Rational::from_float(10.).unwrap()),
        ]);
        assert_eq!(
            sorted_vec_option(weights.get_solution_local_minimum(&mut matrix)),
            Some(vec![5, 6, 9])
>>>>>>> 16db94a6
        );
    }

    #[test]
    fn matrix_interface_echelon_no_solution() {
        // cargo test matrix_interface_echelon_no_solution -- --nocapture
        let mut matrix = Echelon::<Tail<BasicMatrix>>::new();
<<<<<<< HEAD
        let parity_checks = vec![(vec![0, 1], false), (vec![0, 1], true)];
        let vertex_indices: Vec<usize> = (0..parity_checks.len()).collect();
        let edge_indices: Vec<usize> = (0..10).collect();
        let (vertices, edges) = initialize_vertex_edges_for_matrix_testing(vertex_indices, edge_indices);

=======
        let parity_checks = [(vec![0, 1], false), (vec![0, 1], true)];
>>>>>>> 16db94a6
        for (vertex_index, (incident_edges, parity)) in parity_checks.iter().enumerate() {
            let incident_edges_weak: Vec<EdgeWeak> = incident_edges.iter().map(|&i| edges[i].downgrade()).collect();
            matrix.add_constraint(vertices[vertex_index].downgrade(), &incident_edges_weak, *parity);
        }
        assert_eq!(matrix.get_solution(), None);
        let weights = TestEdgeWeights::new(&[]);
        assert_eq!(weights.get_solution_local_minimum(&mut matrix), None);
    }
}<|MERGE_RESOLUTION|>--- conflicted
+++ resolved
@@ -60,13 +60,8 @@
         self.edge_to_var_index(edge_weak).is_some()
     }
 
-<<<<<<< HEAD
-    fn get_edges(&self) -> BTreeSet<EdgeWeak>;
-    fn get_vertices(&self) -> BTreeSet<VertexWeak>;
-=======
-    fn get_edges(&self) -> FastIterSet<EdgeIndex>;
-    fn get_vertices(&self) -> FastIterSet<VertexIndex>;
->>>>>>> 16db94a6
+    fn get_edges(&self) -> FastIterSet<EdgeWeak>;
+    fn get_vertices(&self) -> FastIterSet<VertexWeak>;
 }
 
 pub trait MatrixView: MatrixBasic {
@@ -103,15 +98,9 @@
 }
 
 pub trait MatrixTight: MatrixView {
-<<<<<<< HEAD
     fn update_edge_tightness(&mut self, edge_weak: EdgeWeak, is_tight: bool);
     fn is_tight(&self, edge_weak: EdgeWeak) -> bool;
-    fn get_tight_edges(&self) -> &BTreeSet<EdgeWeak>;
-=======
-    fn update_edge_tightness(&mut self, edge_index: EdgeIndex, is_tight: bool);
-    fn is_tight(&self, edge_index: usize) -> bool;
-    fn get_tight_edges(&self) -> &FastIterSet<EdgeIndex>;
->>>>>>> 16db94a6
+    fn get_tight_edges(&self) -> &FastIterSet<EdgeWeak>;
 
     fn add_variable_with_tightness(&mut self, edge_weak: EdgeWeak, is_tight: bool) {
         self.add_variable(edge_weak.clone());
@@ -124,13 +113,8 @@
 }
 
 pub trait MatrixTail {
-<<<<<<< HEAD
-    fn get_tail_edges(&self) -> &BTreeSet<EdgeWeak>;
-    fn get_tail_edges_mut(&mut self) -> &mut BTreeSet<EdgeWeak>;
-=======
-    fn get_tail_edges(&self) -> &FastIterSet<EdgeIndex>;
-    fn get_tail_edges_mut(&mut self) -> &mut FastIterSet<EdgeIndex>;
->>>>>>> 16db94a6
+    fn get_tail_edges(&self) -> &FastIterSet<EdgeWeak>;
+    fn get_tail_edges_mut(&mut self) -> &mut FastIterSet<EdgeWeak>;
 
     fn set_tail_edges<EdgeIter>(&mut self, edges: EdgeIter)
     where
@@ -379,13 +363,9 @@
 pub mod tests {
     use super::super::*;
     use super::*;
-<<<<<<< HEAD
     use crate::dual_module_pq::{EdgePtr, VertexPtr};
     use crate::matrix::basic::tests::{edge_vec_from_indices, initialize_vertex_edges_for_matrix_testing};
-    use std::collections::BTreeMap;
     use std::collections::HashSet;
-=======
->>>>>>> 16db94a6
 
     type TightMatrix = Tight<BasicMatrix>;
 
@@ -442,11 +422,7 @@
 
     #[derive(Default)]
     struct TestEdgeWeights {
-<<<<<<< HEAD
-        pub weights: BTreeMap<EdgeWeak, Weight>,
-=======
-        pub weights: FastIterMap<EdgeIndex, Weight>,
->>>>>>> 16db94a6
+        pub weights: FastIterMap<EdgeWeak, Weight>,
     }
 
     impl TestEdgeWeights {
@@ -498,7 +474,6 @@
             matrix.add_constraint(vertices[vertex_index].downgrade(), &incident_edges_weak, *parity);
         }
         matrix.printstd();
-<<<<<<< HEAD
         assert_eq!(
             matrix
                 .get_solution()
@@ -509,8 +484,8 @@
             vec![0, 1, 2, 3, 4].into_iter().collect::<HashSet<_>>()
         );
         let weights = TestEdgeWeights::new(&[
-            (edges[3].downgrade(), Rational::from(10.)),
-            (edges[9].downgrade(), Rational::from(10.)),
+            (edges[3].downgrade(), Rational::from_float(10.).unwrap()),
+            (edges[9].downgrade(), Rational::from_float(10.).unwrap()),
         ]);
         assert_eq!(
             weights
@@ -522,8 +497,8 @@
             vec![5, 7, 8].into_iter().collect::<HashSet<_>>()
         );
         let weights = TestEdgeWeights::new(&[
-            (edges[7].downgrade(), Rational::from(10.)),
-            (edges[9].downgrade(), Rational::from(10.)),
+            (edges[7].downgrade(), Rational::from_float(10.).unwrap()),
+            (edges[9].downgrade(), Rational::from_float(10.).unwrap()),
         ]);
         assert_eq!(
             weights
@@ -535,9 +510,9 @@
             vec![3, 4, 8].into_iter().collect::<HashSet<_>>()
         );
         let weights = TestEdgeWeights::new(&[
-            (edges[3].downgrade(), Rational::from(10.)),
-            (edges[4].downgrade(), Rational::from(10.)),
-            (edges[7].downgrade(), Rational::from(10.)),
+            (edges[3].downgrade(), Rational::from_float(10.).unwrap()),
+            (edges[4].downgrade(), Rational::from_float(10.).unwrap()),
+            (edges[7].downgrade(), Rational::from_float(10.).unwrap()),
         ]);
         assert_eq!(
             weights
@@ -547,33 +522,6 @@
                 .map(|e| e.upgrade_force().read_recursive().edge_index)
                 .collect::<HashSet<_>>(),
             vec![5, 6, 9].into_iter().collect::<HashSet<_>>()
-=======
-        assert_eq!(matrix.get_solution(), Some(vec![0, 1, 2, 3, 4]));
-        let weights = TestEdgeWeights::new(&[
-            (3, Rational::from_float(10.).unwrap()),
-            (9, Rational::from_float(10.).unwrap()),
-        ]);
-        assert_eq!(
-            sorted_vec_option(weights.get_solution_local_minimum(&mut matrix)),
-            Some(vec![5, 7, 8])
-        );
-        let weights = TestEdgeWeights::new(&[
-            (7, Rational::from_float(10.).unwrap()),
-            (9, Rational::from_float(10.).unwrap()),
-        ]);
-        assert_eq!(
-            sorted_vec_option(weights.get_solution_local_minimum(&mut matrix)),
-            Some(vec![3, 4, 8])
-        );
-        let weights = TestEdgeWeights::new(&[
-            (3, Rational::from_float(10.).unwrap()),
-            (4, Rational::from_float(10.).unwrap()),
-            (7, Rational::from_float(10.).unwrap()),
-        ]);
-        assert_eq!(
-            sorted_vec_option(weights.get_solution_local_minimum(&mut matrix)),
-            Some(vec![5, 6, 9])
->>>>>>> 16db94a6
         );
     }
 
@@ -581,15 +529,11 @@
     fn matrix_interface_echelon_no_solution() {
         // cargo test matrix_interface_echelon_no_solution -- --nocapture
         let mut matrix = Echelon::<Tail<BasicMatrix>>::new();
-<<<<<<< HEAD
-        let parity_checks = vec![(vec![0, 1], false), (vec![0, 1], true)];
+        let parity_checks = [(vec![0, 1], false), (vec![0, 1], true)];
         let vertex_indices: Vec<usize> = (0..parity_checks.len()).collect();
         let edge_indices: Vec<usize> = (0..10).collect();
         let (vertices, edges) = initialize_vertex_edges_for_matrix_testing(vertex_indices, edge_indices);
 
-=======
-        let parity_checks = [(vec![0, 1], false), (vec![0, 1], true)];
->>>>>>> 16db94a6
         for (vertex_index, (incident_edges, parity)) in parity_checks.iter().enumerate() {
             let incident_edges_weak: Vec<EdgeWeak> = incident_edges.iter().map(|&i| edges[i].downgrade()).collect();
             matrix.add_constraint(vertices[vertex_index].downgrade(), &incident_edges_weak, *parity);
