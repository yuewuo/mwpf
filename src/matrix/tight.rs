--- conflicted
+++ resolved
@@ -10,11 +10,7 @@
 pub struct Tight<M: MatrixView> {
     base: M,
     /// the set of tight edges: should be a relatively small set
-<<<<<<< HEAD
-    tight_edges: BTreeSet<EdgeWeak>,
-=======
-    tight_edges: FastIterSet<EdgeIndex>,
->>>>>>> 16db94a6
+    tight_edges: FastIterSet<EdgeWeak>,
     /// tight matrix gives a view of only tight edges, with sorted indices
     #[derivative(Default(value = "true"))]
     is_var_indices_outdated: bool,
@@ -54,11 +50,7 @@
         self.tight_edges.contains(&edge_weak)
     }
 
-<<<<<<< HEAD
-    fn get_tight_edges(&self) -> &BTreeSet<EdgeWeak> {
-=======
-    fn get_tight_edges(&self) -> &FastIterSet<EdgeIndex> {
->>>>>>> 16db94a6
+    fn get_tight_edges(&self) -> &FastIterSet<EdgeWeak> {
         &self.tight_edges
     }
 }
@@ -95,17 +87,10 @@
     fn edge_to_var_index(&self, edge_weak: EdgeWeak) -> Option<VarIndex> {
         self.get_base().edge_to_var_index(edge_weak)
     }
-<<<<<<< HEAD
-    fn get_vertices(&self) -> BTreeSet<VertexWeak> {
+    fn get_vertices(&self) -> FastIterSet<VertexWeak> {
         self.get_base().get_vertices()
     }
-    fn get_edges(&self) -> BTreeSet<EdgeWeak> {
-=======
-    fn get_vertices(&self) -> FastIterSet<VertexIndex> {
-        self.get_base().get_vertices()
-    }
-    fn get_edges(&self) -> FastIterSet<EdgeIndex> {
->>>>>>> 16db94a6
+    fn get_edges(&self) -> FastIterSet<EdgeWeak> {
         self.get_base().get_edges()
     }
 }
