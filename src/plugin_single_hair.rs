--- conflicted
+++ resolved
@@ -70,7 +70,6 @@
                 if !unnecessary_edges.is_empty() {
                     // we can construct a relaxer here, by growing a new invalid subgraph that
                     // removes those unnecessary edges and shrinking the existing one
-<<<<<<< HEAD
                     let mut vertices: BTreeSet<VertexPtr> = hair_view
                         .get_vertices()
                         .iter()
@@ -83,12 +82,6 @@
                         .collect::<BTreeSet<_>>();
                     for edge_ptr in dual_node.invalid_subgraph.hair.iter() {
                         edges.remove(&edge_ptr);
-=======
-                    let mut vertices: FastIterSet<VertexIndex> = hair_view.get_vertices();
-                    let mut edges: FastIterSet<EdgeIndex> = FastIterSet::from_iter(hair_view.get_base_view_edges());
-                    for &edge_index in dual_node.invalid_subgraph.hair.iter() {
-                        edges.remove(&edge_index);
->>>>>>> 16db94a6
                     }
                     for edge_weak in unnecessary_edges.iter() {
                         let edge_ptr = edge_weak.upgrade_force();
