--- conflicted
+++ resolved
@@ -1,9 +1,6 @@
-<<<<<<< HEAD
 use crate::dual_module_pq::EdgeWeak;
-=======
 #[cfg(feature = "fast_ds")]
 use crate::fast_ds;
->>>>>>> 16db94a6
 use crate::mwpf_solver::*;
 #[cfg(not(feature = "float_lp"))]
 use crate::num_rational;
@@ -23,12 +20,7 @@
 #[cfg(feature = "python_binding")]
 use pyo3::types::{PyDict, PyFloat, PyList, PyTuple};
 use serde::{Deserialize, Serialize};
-<<<<<<< HEAD
-use std::collections::BTreeSet;
 use std::fs::{create_dir_all, File};
-=======
-use std::fs::File;
->>>>>>> 16db94a6
 use std::io::prelude::*;
 use std::io::{BufReader, BufWriter};
 use std::time::Instant;
@@ -84,18 +76,14 @@
 pub type Weight = Rational;
 pub type EdgeIndex = usize;
 pub type VertexIndex = usize;
-<<<<<<< HEAD
 cfg_if::cfg_if! {
     if #[cfg(feature="unsafe_pointer")] {
         pub type KnownSafeRefCell<T> = std::cell::UnsafeCell<T>;
     } else {
-        pub type KnownSafeRefCell<T> = std::cell::RefCell<T>;
-    }
-}
-=======
-pub type HeraldIndex = usize;
+        pub type HeraldIndex = usize;
 pub type KnownSafeRefCell<T> = std::cell::RefCell<T>;
->>>>>>> 16db94a6
+    }
+}
 
 pub type NodeIndex = VertexIndex;
 pub type DefectIndex = VertexIndex;
@@ -426,10 +414,10 @@
     }
 
     #[allow(clippy::unnecessary_cast)]
-<<<<<<< HEAD
-    pub fn get_subgraph_syndrome(&self, subgraph: &OutputSubgraph) -> BTreeSet<VertexIndex> {
+    pub fn get_subgraph_syndrome(&self, subgraph: &OutputSubgraph) -> FastIterSet<VertexIndex> {
+        // TODO: Probably messed up in merging
         let internal_subgraph = OutputSubgraph::get_internal_subgraph(&subgraph);
-        let mut defect_vertices = BTreeSet::new();
+        let mut defect_vertices = FastIterSet::new();
         for edge_weak in internal_subgraph.iter() {
             // let HyperEdge { vertices, .. } = &self.weighted_edges[edge_index as usize];
             let edge_ptr = edge_weak.upgrade_force();
@@ -440,13 +428,6 @@
                 .map(|v| v.upgrade_force().read_recursive().vertex_index)
                 .collect::<Vec<_>>();
             for &vertex_index in unique_vertices.iter() {
-=======
-    pub fn get_subgraph_syndrome(&self, subgraph: &OutputSubgraph) -> FastIterSet<VertexIndex> {
-        let mut defect_vertices = FastIterSet::new();
-        for &edge_index in subgraph.iter() {
-            let HyperEdge { vertices, .. } = &self.weighted_edges[edge_index as usize];
-            for &vertex_index in vertices.iter() {
->>>>>>> 16db94a6
                 if defect_vertices.contains(&vertex_index) {
                     defect_vertices.remove(&vertex_index);
                     // println!("duplicate defect vertex: {}", vertex_index);
@@ -1288,420 +1269,6 @@
     Ok(())
 }
 
-<<<<<<< HEAD
-/// for parallel implementation
-///
-/// an efficient representation of partitioned vertices and erasures when they're ordered
-#[derive(Debug, Clone, Serialize)]
-
-pub struct PartitionedSyndromePattern<'a> {
-    /// the original syndrome pattern to be partitioned
-    pub syndrome_pattern: &'a SyndromePattern,
-    /// the defect range of this partition: it must be continuous if the defect vertices are ordered
-    pub owned_defect_range: DefectRange,
-}
-
-impl<'a> PartitionedSyndromePattern<'a> {
-    pub fn new(syndrome_pattern: &'a SyndromePattern) -> Self {
-        assert!(
-            syndrome_pattern.erasures.is_empty(),
-            "erasure partition not supported yet;
-        even if the edges in the erasure is well ordered, they may not be able to be represented as
-        a single range simply because the partition is vertex-based. need more consideration"
-        );
-        Self {
-            syndrome_pattern,
-            owned_defect_range: DefectRange::new(0, syndrome_pattern.defect_vertices.len() as DefectIndex),
-        }
-    }
-}
-
-// ////////////////////////////////////////////////////////////////////////////////////////
-// ////////////////////////////////////////////////////////////////////////////////////////
-// /////////////// We implement the HashSet to specify vertices in set ////////////////////
-
-// #[derive(Debug, Clone, Serialize, Deserialize, PartialEq, Eq)]
-// pub struct IndexSet {
-//     // spaced-out individual index
-//     pub individual_indices: BTreeSet<VertexNodeIndex>,
-//     // indices that can be described using range, we assume that there is only one big range among all vertex indices
-//     pub range: [VertexNodeIndex; 2],
-// }
-
-// // just to distinguish them in code, essentially nothing different
-// pub type VertexSet = IndexSet;
-// pub type DefectSet = IndexSet;
-// pub type NodeSet = IndexSet;
-
-// impl IndexSet {
-//     // initialize a IndexSet that only has a continuous range of indices but no spaced out individual indices
-//     fn new_range(start: VertexNodeIndex, end: VertexNodeIndex) -> Self {
-//         debug_assert!(end > start, "invalid range [{}, {})", start, end);
-//         Self {
-//             individual_indices: BTreeSet::<VertexNodeIndex>::new(),
-//             range: [start, end],
-//         }
-//     }
-
-//     // initialize a IndexSet that only has spaced out individual indicies
-//     fn new_individual_indices(indices: Vec<VertexNodeIndex>) -> Self {
-//         let mut new_set = BTreeSet::<VertexNodeIndex>::new();
-//         for index in indices {
-//             new_set.insert(index);
-//         }
-//         Self {
-//             individual_indices: new_set,
-//             range: [0, 0],
-//         }
-//     }
-
-//     // initialize a IndexSet that has both continuous range of indices and individual spaced out indices
-//     pub fn new(start: VertexNodeIndex, end: VertexNodeIndex, indices: Vec<VertexNodeIndex>) -> Self {
-//         debug_assert!(end > start, "invalid range [{}, {})", start, end);
-//         if start == end && indices.len() == 0{
-//             // range is invalid, we check whether indices are empty
-//             // indices are empty too
-//             panic!("both the input range and individual indices are invalid");
-//         } else if start == end {
-//             return Self::new_individual_indices(indices);
-//         } else if indices.len() == 0{
-//             return Self::new_range(start, end);
-//         } else {
-//             let mut new_set = BTreeSet::<VertexNodeIndex>::new();
-//             for index in indices {
-//                 new_set.insert(index);
-//             }
-
-//             return Self {
-//                 individual_indices: new_set,
-//                 range: [start, end],
-//             }
-//         }
-//     }
-
-//     // add more individual index to the already created IndexSet
-//     pub fn add_individual_index(&mut self, index: VertexNodeIndex) {
-//         self.individual_indices.insert(index);
-//     }
-
-//     pub fn new_range_by_length(start: VertexNodeIndex, length: VertexNodeIndex) -> Self {
-//         Self::new_range(start, start + length)
-//     }
-
-//     pub fn is_empty(&self) -> bool {
-//         self.range[1] == self.range[0] && self.individual_indices.is_empty()
-//     }
-
-//     #[allow(clippy::unnecessary_cast)]
-//     pub fn len(&self) -> usize {
-//         (self.range[1] - self.range[0] + self.individual_indices.len()) as usize
-//     }
-//     pub fn range_start(&self) -> VertexNodeIndex {
-//         self.range[0]
-//     }
-//     pub fn range_end(&self) -> VertexNodeIndex {
-//         self.range[1]
-//     }
-//     pub fn extend_range_by(&mut self, append_count: VertexNodeIndex) {
-//         self.range[1] += append_count;
-//     }
-//     pub fn bias_by(&mut self, bias: VertexNodeIndex) {
-//         self.range[0] += bias;
-//         self.range[1] += bias;
-
-//         let set = std::mem::replace(&mut self.individual_indices, BTreeSet::new());
-//         self.individual_indices = set.into_iter()
-//             .map(|p| p + bias)
-//             .collect();
-//     }
-//     pub fn sanity_check(&self) {
-//         assert!(self.range_start() <= self.range_end(), "invalid vertex range {:?}", self);
-//     }
-//     pub fn contains(&self, vertex_index: VertexNodeIndex) -> bool {
-//         (vertex_index >= self.range_start() && vertex_index < self.range_end()) || self.individual_indices.contains(&vertex_index)
-//     }
-//     // /// fuse two ranges together, returning (the whole range, the interfacing range)
-//     // pub fn fuse(&self, other: &Self) -> (Self, Self) {
-//     //     self.sanity_check();
-//     //     other.sanity_check();
-//     //     assert!(self.range[1] <= other.range[0], "only lower range can fuse higher range");
-//     //     (
-//     //         Self::new(self.range[0], other.range[1]),
-//     //         Self::new(self.range[1], other.range[0]),
-//     //     )
-//     // }
-// }
-
-// we leave the code here just in case we need to describe the vertices in continuos range
-#[derive(Debug, Clone, Copy, Serialize, Deserialize, PartialEq, Eq)]
-#[serde(transparent)]
-pub struct IndexRange {
-    pub range: [VertexNodeIndex; 2],
-}
-
-// just to distinguish them in code, essentially nothing different
-pub type VertexRange = IndexRange;
-pub type DefectRange = IndexRange;
-pub type NodeRange = IndexRange;
-pub type EdgeRange = IndexRange;
-
-impl IndexRange {
-    pub fn new(start: VertexNodeIndex, end: VertexNodeIndex) -> Self {
-        debug_assert!(end >= start, "invalid range [{}, {})", start, end);
-        Self { range: [start, end] }
-    }
-    pub fn new_length(start: VertexNodeIndex, length: VertexNodeIndex) -> Self {
-        Self::new(start, start + length)
-    }
-    pub fn is_empty(&self) -> bool {
-        self.range[1] == self.range[0]
-    }
-    #[allow(clippy::unnecessary_cast)]
-    pub fn len(&self) -> usize {
-        (self.range[1] - self.range[0]) as usize
-    }
-    pub fn start(&self) -> VertexNodeIndex {
-        self.range[0]
-    }
-    pub fn end(&self) -> VertexNodeIndex {
-        self.range[1]
-    }
-    pub fn append_by(&mut self, append_count: VertexNodeIndex) {
-        self.range[1] += append_count;
-    }
-    pub fn bias_by(&mut self, bias: VertexNodeIndex) {
-        self.range[0] += bias;
-        self.range[1] += bias;
-    }
-    pub fn sanity_check(&self) {
-        assert!(self.start() <= self.end(), "invalid vertex range {:?}", self);
-    }
-    pub fn contains(&self, vertex_index: VertexNodeIndex) -> bool {
-        vertex_index >= self.start() && vertex_index < self.end()
-    }
-    /// fuse two ranges together, returning (the whole range, the interfacing range)
-    pub fn fuse(&self, other: &Self) -> (Self, Self) {
-        self.sanity_check();
-        other.sanity_check();
-        assert!(self.range[1] <= other.range[0], "only lower range can fuse higher range");
-        (
-            Self::new(self.range[0], other.range[1]),
-            Self::new(self.range[1], other.range[0]),
-        )
-    }
-}
-
-impl IndexRange {
-    pub fn iter(&self) -> std::ops::Range<VertexNodeIndex> {
-        self.range[0]..self.range[1]
-    }
-    pub fn contains_any(&self, vertex_indices: &[VertexNodeIndex]) -> bool {
-        for vertex_index in vertex_indices.iter() {
-            if self.contains(*vertex_index) {
-                return true;
-            }
-        }
-        false
-    }
-}
-
-impl std::hash::Hash for IndexRange {
-    fn hash<H: std::hash::Hasher>(&self, state: &mut H) {
-        self.range[0].hash(state);
-        self.range[1].hash(state);
-    }
-}
-
-// /// a general partition unit that could contain mirrored vertices
-// #[derive(Debug, Clone)]
-// pub struct PartitionUnit {
-//     /// unit index
-//     pub unit_index: usize,
-// }
-
-// pub type PartitionUnitPtr = ArcRwLock<PartitionUnit>;
-// pub type PartitionUnitWeak = WeakRwLock<PartitionUnit>;
-
-// impl std::fmt::Debug for PartitionUnitPtr {
-//     fn fmt(&self, f: &mut std::fmt::Formatter) -> std::fmt::Result {
-//         let partition_unit = self.read_recursive();
-//         write!(
-//             f,
-//             "{}",
-//             partition_unit.unit_index
-//         )
-//     }
-// }
-
-// impl std::fmt::Debug for PartitionUnitWeak {
-//     fn fmt(&self, f: &mut std::fmt::Formatter) -> std::fmt::Result {
-//         self.upgrade_force().fmt(f)
-//     }
-// }
-
-/// user input partition configuration
-#[derive(Debug, Clone, Serialize, Deserialize)]
-#[serde(deny_unknown_fields)]
-pub struct PartitionConfig {
-    /// the number of vertices
-    pub vertex_num: VertexNum,
-    /// detailed plan of partitioning serial modules: each serial module possesses a list of vertices, including all interface vertices
-    pub partitions: Vec<VertexRange>,
-    /// detailed plan of interfacing vertices
-    pub fusions: Vec<(usize, usize)>,
-    /// undirected acyclic graph (DAG) to keep track of the relationship between different partition units
-    pub dag_partition_units: Graph<(), bool, Undirected>,
-    /// defect vertices (global index)
-    pub defect_vertices: BTreeSet<usize>,
-}
-
-impl PartitionConfig {
-    pub fn new(vertex_num: VertexNum) -> Self {
-        Self {
-            vertex_num,
-            partitions: vec![VertexRange::new(0, vertex_num as VertexIndex)],
-            fusions: vec![],
-            dag_partition_units: Graph::new_undirected(),
-            defect_vertices: BTreeSet::new(),
-        }
-    }
-
-    pub fn new_separate(vertex_num: VertexNum, fusions: Vec<(usize, usize)>, defect_vertices: Vec<usize>) -> Self {
-        Self {
-            vertex_num,
-            partitions: vec![], // we do not partition this newly (additionally) added unit
-            fusions,
-            dag_partition_units: Graph::new_undirected(), // we do not use this for the newly (additionally) added unit
-            defect_vertices: BTreeSet::from_iter(defect_vertices),
-        }
-    }
-
-    /// the partition below relies on the fact that the vertices' indices are continuous
-    #[allow(clippy::unnecessary_cast)]
-    pub fn info(&self) -> PartitionInfo {
-        assert!(!self.partitions.is_empty(), "at least one partition must exist");
-        if self.fusions.is_empty() {
-            PartitionInfo {
-                config: self.clone(),
-                units: vec![],
-                vertex_to_owning_unit: HashMap::new(),
-            }
-        } else {
-            let mut owning_ranges = vec![];
-            let unit_count = self.partitions.len() + self.fusions.len();
-            let partitions_len = self.partitions.len();
-
-            for &partition in self.partitions.iter() {
-                partition.sanity_check();
-                assert!(
-                    partition.end() <= self.vertex_num as VertexIndex,
-                    "invalid vertex index {} in partitions",
-                    partition.end()
-                );
-                owning_ranges.push(partition);
-            }
-
-            // find boundary vertices
-            let mut interface_ranges = vec![];
-            let mut unit_index_to_adjacent_indices: HashMap<usize, Vec<usize>> = HashMap::new();
-
-            for (boundary_unit_index, (left_index, right_index)) in self.fusions.iter().enumerate() {
-                let boundary_unit_index = boundary_unit_index + partitions_len;
-                // find the interface_range
-                let (_whole_range, interface_range) = self.partitions[*left_index].fuse(&self.partitions[*right_index]);
-                interface_ranges.push(interface_range);
-                owning_ranges.push(interface_range);
-                if let Some(adjacent_indices) = unit_index_to_adjacent_indices.get_mut(left_index) {
-                    adjacent_indices.push(boundary_unit_index);
-                } else {
-                    let mut adjacent_indices = vec![];
-                    adjacent_indices.push(boundary_unit_index);
-                    unit_index_to_adjacent_indices.insert(*left_index, adjacent_indices.clone());
-                }
-
-                if let Some(adjacent_indices) = unit_index_to_adjacent_indices.get_mut(right_index) {
-                    adjacent_indices.push(boundary_unit_index);
-                } else {
-                    let mut adjacent_indices = vec![];
-                    adjacent_indices.push(boundary_unit_index);
-                    unit_index_to_adjacent_indices.insert(*right_index, adjacent_indices.clone());
-                }
-
-                // now we insert the key-value pair for boundary_unit_index and its adjacent
-                if let Some(adjacent_indices) = unit_index_to_adjacent_indices.get_mut(&boundary_unit_index) {
-                    adjacent_indices.push(*left_index);
-                    adjacent_indices.push(*right_index);
-                } else {
-                    let mut adjacent_indices = vec![];
-                    adjacent_indices.push(*left_index);
-                    adjacent_indices.push(*right_index);
-                    unit_index_to_adjacent_indices.insert(boundary_unit_index, adjacent_indices.clone());
-                }
-            }
-
-            let mut boundary_vertices: HashMap<usize, Vec<IndexRange>> = HashMap::new();
-            for (unit_index, adjacent_unit_indices) in unit_index_to_adjacent_indices.iter() {
-                if let Some(adjacent_vertices) = boundary_vertices.get_mut(unit_index) {
-                    for adjacent_unit_index in adjacent_unit_indices {
-                        adjacent_vertices.push(owning_ranges[*adjacent_unit_index]);
-                    }
-                } else {
-                    let mut adjacent_vertices = vec![];
-                    for adjacent_unit_index in adjacent_unit_indices {
-                        adjacent_vertices.push(owning_ranges[*adjacent_unit_index]);
-                    }
-                    boundary_vertices.insert(*unit_index, adjacent_vertices.clone());
-                }
-            }
-
-            // construct partition info, assuming partition along the time axis
-            let partition_unit_info: Vec<_> = (0..unit_count)
-                .map(|i| PartitionUnitInfo {
-                    // owning_range: if i == self.partitions.len() - 1 {
-                    //     owning_ranges[i]
-                    // }else {
-                    //     IndexRange::new(owning_ranges[i].start(), interface_ranges[i].end())  // owning_ranges[i],
-                    // },
-                    owning_range: owning_ranges[i],
-                    unit_index: i,
-                    is_boundary_unit: if i < partitions_len { false } else { true },
-                    adjacent_parallel_units: unit_index_to_adjacent_indices.get(&i).unwrap().clone(),
-                    boundary_vertices: boundary_vertices.get(&i).unwrap().clone(),
-                })
-                .collect();
-
-            // create vertex_to_owning_unit for owning_ranges
-            let mut vertex_to_owning_unit = HashMap::new();
-            for partition_unit in partition_unit_info.iter() {
-                // create vertex_to_owning_unit for owning_ranges
-                for vertex_index in partition_unit.owning_range.iter() {
-                    vertex_to_owning_unit.insert(vertex_index, partition_unit.unit_index);
-                }
-            }
-
-            PartitionInfo {
-                config: self.clone(),
-                units: partition_unit_info,
-                vertex_to_owning_unit,
-            }
-        }
-    }
-
-    pub fn info_seperate(&self, unit_index: usize, boundary_vertics: VertexRange) -> PartitionInfo {
-        // the self.partitins, dag should be empty
-        let partition_unit_info = PartitionUnitInfo {
-            owning_range: VertexRange::new(0, self.vertex_num),
-            unit_index,
-            is_boundary_unit: false, // not useful for this newly (additionally) added unit
-            adjacent_parallel_units: vec![self.fusions[0].1], // note that self.fusions = (self, other)
-            boundary_vertices: vec![boundary_vertics],
-        };
-        PartitionInfo {
-            config: self.clone(),
-            units: vec![partition_unit_info],
-            vertex_to_owning_unit: HashMap::new(),
-        }
-=======
 pub fn rational_approx_eq(a: &Rational, b: &Rational) -> bool {
     #[cfg(feature = "rational_weight")]
     use crate::num_traits::Signed;
@@ -1752,164 +1319,10 @@
     }
     pub fn append(&mut self, syndrome: SyndromePattern) {
         self.syndrome_patterns.push(syndrome);
->>>>>>> 16db94a6
     }
 }
 
 #[derive(Debug, Clone, Serialize, Deserialize)]
-<<<<<<< HEAD
-pub struct PartitionInfo {
-    /// the initial configuration that creates this info
-    pub config: PartitionConfig,
-    /// individual info of each unit
-    pub units: Vec<PartitionUnitInfo>,
-    /// the mapping from vertices to the owning unit: serial unit (holding real vertices) as well as parallel units (holding interfacing vertices);
-    /// used for loading syndrome to the holding units
-    pub vertex_to_owning_unit: HashMap<VertexIndex, usize>,
-}
-
-// impl PartitionInfo {
-/// split a sequence of syndrome into multiple parts, each corresponds to a unit;
-/// this is a slow method and should only be used when the syndrome pattern is not well-ordered
-// #[allow(clippy::unnecessary_cast)]
-// pub fn partition_syndrome_unordered(&self, syndrome_pattern: &SyndromePattern) -> Vec<SyndromePattern> {
-//     let mut partitioned_syndrome: Vec<_> = (0..self.units.len()).map(|_| SyndromePattern::new_empty()).collect();
-//     for defect_vertex in syndrome_pattern.defect_vertices.iter() {
-//         let unit_index = self.vertex_to_owning_unit.get(defect_vertex);
-//         match unit_index {
-//             Some(unit_index) => partitioned_syndrome[*unit_index].defect_vertices.push(*defect_vertex),
-//             None => // the syndrome is on the boudnary vertices
-
-//         }
-//     }
-//     // TODO: partition edges
-//     partitioned_syndrome
-// }
-// }
-
-// for primal module parallel
-impl<'a> PartitionedSyndromePattern<'a> {
-    /// partition the syndrome pattern into 2 partitioned syndrome pattern and my whole range
-    #[allow(clippy::unnecessary_cast)]
-    pub fn partition(&self, partition_unit_info: &PartitionUnitInfo) -> Self {
-        // first binary search the start of owning defect vertices
-        let owning_start_index = {
-            let mut left_index = self.owned_defect_range.start(); // since owned_defect_range is initialized to the length of all defect vertices
-            let mut right_index = self.owned_defect_range.end();
-            while left_index != right_index {
-                let mid_index = (left_index + right_index) / 2;
-                let mid_defect_vertex = self.syndrome_pattern.defect_vertices[mid_index as usize];
-                if mid_defect_vertex < partition_unit_info.owning_range.start() {
-                    left_index = mid_index + 1;
-                } else {
-                    right_index = mid_index;
-                }
-            }
-            left_index
-        };
-        // println!("start of owning defect vertice: {owning_start_index:?}");
-        // second binary search the end of owning defect vertices
-        let owning_end_index = {
-            let mut left_index = self.owned_defect_range.start();
-            let mut right_index = self.owned_defect_range.end();
-            while left_index != right_index {
-                let mid_index = (left_index + right_index) / 2;
-                let mid_defect_vertex = self.syndrome_pattern.defect_vertices[mid_index as usize];
-                if mid_defect_vertex < partition_unit_info.owning_range.end() {
-                    left_index = mid_index + 1;
-                } else {
-                    right_index = mid_index;
-                }
-            }
-            left_index
-        };
-        // println!("end of owning defect vertice: {owning_end_index:?}");
-
-        Self {
-            syndrome_pattern: self.syndrome_pattern,
-            owned_defect_range: DefectRange::new(owning_start_index, owning_end_index),
-        }
-    }
-
-    #[allow(clippy::unnecessary_cast)]
-    pub fn expand(&self) -> SyndromePattern {
-        let mut defect_vertices = Vec::with_capacity(self.owned_defect_range.len());
-        for defect_index in self.owned_defect_range.iter() {
-            defect_vertices.push(self.syndrome_pattern.defect_vertices[defect_index as usize]);
-        }
-        SyndromePattern::new(defect_vertices, vec![])
-    }
-}
-
-#[derive(Debug, Clone, Serialize, Deserialize)]
-pub struct PartitionUnitInfo {
-    /// the owning range of units, the vertices exlusive to this unit
-    pub owning_range: VertexRange,
-    /// partition unit index
-    pub unit_index: usize,
-    /// if this unit is boundary unit
-    pub is_boundary_unit: bool,
-
-    pub adjacent_parallel_units: Vec<usize>,
-
-    /// the boundary vertices near to this unit
-    pub boundary_vertices: Vec<IndexRange>,
-    // /// boundary vertices, following the global vertex index
-    // /// key: indexrange of the boundary vertices. value: (unit_index, unit_index), the pair of unit_index of the two partition units adjacent to the boundary
-    // pub boundary_vertices: Option<HashMap<IndexRange, (usize, usize)>>,
-    // /// adjacent PartitionUnits, vector of partition unit_index
-    // pub adjacent_partition_units: Vec<usize>,
-}
-
-#[derive(Debug, Clone)]
-pub struct PartitionedSolverInitializer {
-    /// unit index
-    pub unit_index: usize,
-    /// the number of all vertices (including those partitioned into other serial modules)
-    pub vertex_num: VertexNum,
-    /// the number of all edges (including those partitioned into other serial modules)
-    pub edge_num: usize,
-    /// vertices exclusively owned by this partition; this part must be a continuous range
-    pub owning_range: VertexRange,
-    /// weighted edges, where the first vertex index is within the range [vertex_index_bias, vertex_index_bias + vertex_num) and
-    /// the second is either in [vertex_index_bias, vertex_index_bias + vertex_num) or inside
-    /// the second element in the tuple is the global edge index of the respective hyper_edge
-    pub weighted_edges: Vec<(HyperEdge, usize)>,
-    /// (not sure whether we need it, just in case)
-    pub boundary_vertices: Vec<IndexRange>,
-    /// whether this unit is boundary-unit
-    pub is_boundary_unit: bool,
-    /// all defect vertices (global index), not just for this unit
-    pub defect_vertices: BTreeSet<usize>,
-    // /// (not sure whether we need it, just in case)
-    // pub adjacent_partition_units: Vec<usize>,
-    // /// applicable when all the owning vertices are partitioned (i.e. this belongs to a fusion unit)
-    // pub owning_interface: Option<PartitionUnitWeak>,
-}
-
-/// perform index transformation
-#[allow(clippy::unnecessary_cast)]
-pub fn build_old_to_new(reordered_vertices: &Vec<VertexIndex>) -> Vec<Option<VertexIndex>> {
-    let mut old_to_new: Vec<Option<VertexIndex>> = (0..reordered_vertices.len()).map(|_| None).collect();
-    for (new_index, old_index) in reordered_vertices.iter().enumerate() {
-        assert_eq!(old_to_new[*old_index as usize], None, "duplicate vertex found {}", old_index);
-        old_to_new[*old_index as usize] = Some(new_index as VertexIndex);
-    }
-    old_to_new
-}
-
-/// translate defect vertices into the current new index given reordered_vertices
-#[allow(clippy::unnecessary_cast)]
-pub fn translated_defect_to_reordered(
-    reordered_vertices: &Vec<VertexIndex>,
-    old_defect_vertices: &[VertexIndex],
-) -> Vec<VertexIndex> {
-    let old_to_new = build_old_to_new(reordered_vertices);
-    old_defect_vertices
-        .iter()
-        .map(|old_index| old_to_new[*old_index as usize].unwrap())
-        .collect()
-=======
 pub struct CompressedBenchmarkSuite {
     // initializer
     pub vertex_num: VertexNum,
@@ -2027,7 +1440,575 @@
 
 pub fn sorted_vec_option<T: Ord>(vec: Option<Vec<T>>) -> Option<Vec<T>> {
     vec.map(|vec| sorted_vec(vec))
->>>>>>> 16db94a6
+}
+
+/// for parallel implementation
+///
+/// an efficient representation of partitioned vertices and erasures when they're ordered
+#[derive(Debug, Clone, Serialize)]
+
+pub struct PartitionedSyndromePattern<'a> {
+    /// the original syndrome pattern to be partitioned
+    pub syndrome_pattern: &'a SyndromePattern,
+    /// the defect range of this partition: it must be continuous if the defect vertices are ordered
+    pub owned_defect_range: DefectRange,
+}
+
+impl<'a> PartitionedSyndromePattern<'a> {
+    pub fn new(syndrome_pattern: &'a SyndromePattern) -> Self {
+        assert!(
+            syndrome_pattern.erasures.is_empty(),
+            "erasure partition not supported yet;
+        even if the edges in the erasure is well ordered, they may not be able to be represented as
+        a single range simply because the partition is vertex-based. need more consideration"
+        );
+        Self {
+            syndrome_pattern,
+            owned_defect_range: DefectRange::new(0, syndrome_pattern.defect_vertices.len() as DefectIndex),
+        }
+    }
+}
+
+// ////////////////////////////////////////////////////////////////////////////////////////
+// ////////////////////////////////////////////////////////////////////////////////////////
+// /////////////// We implement the HashSet to specify vertices in set ////////////////////
+
+// #[derive(Debug, Clone, Serialize, Deserialize, PartialEq, Eq)]
+// pub struct IndexSet {
+//     // spaced-out individual index
+//     pub individual_indices: BTreeSet<VertexNodeIndex>,
+//     // indices that can be described using range, we assume that there is only one big range among all vertex indices
+//     pub range: [VertexNodeIndex; 2],
+// }
+
+// // just to distinguish them in code, essentially nothing different
+// pub type VertexSet = IndexSet;
+// pub type DefectSet = IndexSet;
+// pub type NodeSet = IndexSet;
+
+// impl IndexSet {
+//     // initialize a IndexSet that only has a continuous range of indices but no spaced out individual indices
+//     fn new_range(start: VertexNodeIndex, end: VertexNodeIndex) -> Self {
+//         debug_assert!(end > start, "invalid range [{}, {})", start, end);
+//         Self {
+//             individual_indices: BTreeSet::<VertexNodeIndex>::new(),
+//             range: [start, end],
+//         }
+//     }
+
+//     // initialize a IndexSet that only has spaced out individual indicies
+//     fn new_individual_indices(indices: Vec<VertexNodeIndex>) -> Self {
+//         let mut new_set = BTreeSet::<VertexNodeIndex>::new();
+//         for index in indices {
+//             new_set.insert(index);
+//         }
+//         Self {
+//             individual_indices: new_set,
+//             range: [0, 0],
+//         }
+//     }
+
+//     // initialize a IndexSet that has both continuous range of indices and individual spaced out indices
+//     pub fn new(start: VertexNodeIndex, end: VertexNodeIndex, indices: Vec<VertexNodeIndex>) -> Self {
+//         debug_assert!(end > start, "invalid range [{}, {})", start, end);
+//         if start == end && indices.len() == 0{
+//             // range is invalid, we check whether indices are empty
+//             // indices are empty too
+//             panic!("both the input range and individual indices are invalid");
+//         } else if start == end {
+//             return Self::new_individual_indices(indices);
+//         } else if indices.len() == 0{
+//             return Self::new_range(start, end);
+//         } else {
+//             let mut new_set = BTreeSet::<VertexNodeIndex>::new();
+//             for index in indices {
+//                 new_set.insert(index);
+//             }
+
+//             return Self {
+//                 individual_indices: new_set,
+//                 range: [start, end],
+//             }
+//         }
+//     }
+
+//     // add more individual index to the already created IndexSet
+//     pub fn add_individual_index(&mut self, index: VertexNodeIndex) {
+//         self.individual_indices.insert(index);
+//     }
+
+//     pub fn new_range_by_length(start: VertexNodeIndex, length: VertexNodeIndex) -> Self {
+//         Self::new_range(start, start + length)
+//     }
+
+//     pub fn is_empty(&self) -> bool {
+//         self.range[1] == self.range[0] && self.individual_indices.is_empty()
+//     }
+
+//     #[allow(clippy::unnecessary_cast)]
+//     pub fn len(&self) -> usize {
+//         (self.range[1] - self.range[0] + self.individual_indices.len()) as usize
+//     }
+//     pub fn range_start(&self) -> VertexNodeIndex {
+//         self.range[0]
+//     }
+//     pub fn range_end(&self) -> VertexNodeIndex {
+//         self.range[1]
+//     }
+//     pub fn extend_range_by(&mut self, append_count: VertexNodeIndex) {
+//         self.range[1] += append_count;
+//     }
+//     pub fn bias_by(&mut self, bias: VertexNodeIndex) {
+//         self.range[0] += bias;
+//         self.range[1] += bias;
+
+//         let set = std::mem::replace(&mut self.individual_indices, BTreeSet::new());
+//         self.individual_indices = set.into_iter()
+//             .map(|p| p + bias)
+//             .collect();
+//     }
+//     pub fn sanity_check(&self) {
+//         assert!(self.range_start() <= self.range_end(), "invalid vertex range {:?}", self);
+//     }
+//     pub fn contains(&self, vertex_index: VertexNodeIndex) -> bool {
+//         (vertex_index >= self.range_start() && vertex_index < self.range_end()) || self.individual_indices.contains(&vertex_index)
+//     }
+//     // /// fuse two ranges together, returning (the whole range, the interfacing range)
+//     // pub fn fuse(&self, other: &Self) -> (Self, Self) {
+//     //     self.sanity_check();
+//     //     other.sanity_check();
+//     //     assert!(self.range[1] <= other.range[0], "only lower range can fuse higher range");
+//     //     (
+//     //         Self::new(self.range[0], other.range[1]),
+//     //         Self::new(self.range[1], other.range[0]),
+//     //     )
+//     // }
+// }
+
+// we leave the code here just in case we need to describe the vertices in continuos range
+#[derive(Debug, Clone, Copy, Serialize, Deserialize, PartialEq, Eq)]
+#[serde(transparent)]
+pub struct IndexRange {
+    pub range: [VertexNodeIndex; 2],
+}
+
+// just to distinguish them in code, essentially nothing different
+pub type VertexRange = IndexRange;
+pub type DefectRange = IndexRange;
+pub type NodeRange = IndexRange;
+pub type EdgeRange = IndexRange;
+
+impl IndexRange {
+    pub fn new(start: VertexNodeIndex, end: VertexNodeIndex) -> Self {
+        debug_assert!(end >= start, "invalid range [{}, {})", start, end);
+        Self { range: [start, end] }
+    }
+    pub fn new_length(start: VertexNodeIndex, length: VertexNodeIndex) -> Self {
+        Self::new(start, start + length)
+    }
+    pub fn is_empty(&self) -> bool {
+        self.range[1] == self.range[0]
+    }
+    #[allow(clippy::unnecessary_cast)]
+    pub fn len(&self) -> usize {
+        (self.range[1] - self.range[0]) as usize
+    }
+    pub fn start(&self) -> VertexNodeIndex {
+        self.range[0]
+    }
+    pub fn end(&self) -> VertexNodeIndex {
+        self.range[1]
+    }
+    pub fn append_by(&mut self, append_count: VertexNodeIndex) {
+        self.range[1] += append_count;
+    }
+    pub fn bias_by(&mut self, bias: VertexNodeIndex) {
+        self.range[0] += bias;
+        self.range[1] += bias;
+    }
+    pub fn sanity_check(&self) {
+        assert!(self.start() <= self.end(), "invalid vertex range {:?}", self);
+    }
+    pub fn contains(&self, vertex_index: VertexNodeIndex) -> bool {
+        vertex_index >= self.start() && vertex_index < self.end()
+    }
+    /// fuse two ranges together, returning (the whole range, the interfacing range)
+    pub fn fuse(&self, other: &Self) -> (Self, Self) {
+        self.sanity_check();
+        other.sanity_check();
+        assert!(self.range[1] <= other.range[0], "only lower range can fuse higher range");
+        (
+            Self::new(self.range[0], other.range[1]),
+            Self::new(self.range[1], other.range[0]),
+        )
+    }
+}
+
+impl IndexRange {
+    pub fn iter(&self) -> std::ops::Range<VertexNodeIndex> {
+        self.range[0]..self.range[1]
+    }
+    pub fn contains_any(&self, vertex_indices: &[VertexNodeIndex]) -> bool {
+        for vertex_index in vertex_indices.iter() {
+            if self.contains(*vertex_index) {
+                return true;
+            }
+        }
+        false
+    }
+}
+
+impl std::hash::Hash for IndexRange {
+    fn hash<H: std::hash::Hasher>(&self, state: &mut H) {
+        self.range[0].hash(state);
+        self.range[1].hash(state);
+    }
+}
+
+// /// a general partition unit that could contain mirrored vertices
+// #[derive(Debug, Clone)]
+// pub struct PartitionUnit {
+//     /// unit index
+//     pub unit_index: usize,
+// }
+
+// pub type PartitionUnitPtr = ArcRwLock<PartitionUnit>;
+// pub type PartitionUnitWeak = WeakRwLock<PartitionUnit>;
+
+// impl std::fmt::Debug for PartitionUnitPtr {
+//     fn fmt(&self, f: &mut std::fmt::Formatter) -> std::fmt::Result {
+//         let partition_unit = self.read_recursive();
+//         write!(
+//             f,
+//             "{}",
+//             partition_unit.unit_index
+//         )
+//     }
+// }
+
+// impl std::fmt::Debug for PartitionUnitWeak {
+//     fn fmt(&self, f: &mut std::fmt::Formatter) -> std::fmt::Result {
+//         self.upgrade_force().fmt(f)
+//     }
+// }
+
+/// user input partition configuration
+#[derive(Debug, Clone, Serialize, Deserialize)]
+#[serde(deny_unknown_fields)]
+pub struct PartitionConfig {
+    /// the number of vertices
+    pub vertex_num: VertexNum,
+    /// detailed plan of partitioning serial modules: each serial module possesses a list of vertices, including all interface vertices
+    pub partitions: Vec<VertexRange>,
+    /// detailed plan of interfacing vertices
+    pub fusions: Vec<(usize, usize)>,
+    /// undirected acyclic graph (DAG) to keep track of the relationship between different partition units
+    pub dag_partition_units: Graph<(), bool, Undirected>,
+    /// defect vertices (global index)
+    pub defect_vertices: BTreeSet<usize>,
+}
+
+impl PartitionConfig {
+    pub fn new(vertex_num: VertexNum) -> Self {
+        Self {
+            vertex_num,
+            partitions: vec![VertexRange::new(0, vertex_num as VertexIndex)],
+            fusions: vec![],
+            dag_partition_units: Graph::new_undirected(),
+            defect_vertices: BTreeSet::new(),
+        }
+    }
+
+    pub fn new_separate(vertex_num: VertexNum, fusions: Vec<(usize, usize)>, defect_vertices: Vec<usize>) -> Self {
+        Self {
+            vertex_num,
+            partitions: vec![], // we do not partition this newly (additionally) added unit
+            fusions,
+            dag_partition_units: Graph::new_undirected(), // we do not use this for the newly (additionally) added unit
+            defect_vertices: BTreeSet::from_iter(defect_vertices),
+        }
+    }
+
+    /// the partition below relies on the fact that the vertices' indices are continuous
+    #[allow(clippy::unnecessary_cast)]
+    pub fn info(&self) -> PartitionInfo {
+        assert!(!self.partitions.is_empty(), "at least one partition must exist");
+        if self.fusions.is_empty() {
+            PartitionInfo {
+                config: self.clone(),
+                units: vec![],
+                vertex_to_owning_unit: HashMap::new(),
+            }
+        } else {
+            let mut owning_ranges = vec![];
+            let unit_count = self.partitions.len() + self.fusions.len();
+            let partitions_len = self.partitions.len();
+
+            for &partition in self.partitions.iter() {
+                partition.sanity_check();
+                assert!(
+                    partition.end() <= self.vertex_num as VertexIndex,
+                    "invalid vertex index {} in partitions",
+                    partition.end()
+                );
+                owning_ranges.push(partition);
+            }
+
+            // find boundary vertices
+            let mut interface_ranges = vec![];
+            let mut unit_index_to_adjacent_indices: HashMap<usize, Vec<usize>> = HashMap::new();
+
+            for (boundary_unit_index, (left_index, right_index)) in self.fusions.iter().enumerate() {
+                let boundary_unit_index = boundary_unit_index + partitions_len;
+                // find the interface_range
+                let (_whole_range, interface_range) = self.partitions[*left_index].fuse(&self.partitions[*right_index]);
+                interface_ranges.push(interface_range);
+                owning_ranges.push(interface_range);
+                if let Some(adjacent_indices) = unit_index_to_adjacent_indices.get_mut(left_index) {
+                    adjacent_indices.push(boundary_unit_index);
+                } else {
+                    let mut adjacent_indices = vec![];
+                    adjacent_indices.push(boundary_unit_index);
+                    unit_index_to_adjacent_indices.insert(*left_index, adjacent_indices.clone());
+                }
+
+                if let Some(adjacent_indices) = unit_index_to_adjacent_indices.get_mut(right_index) {
+                    adjacent_indices.push(boundary_unit_index);
+                } else {
+                    let mut adjacent_indices = vec![];
+                    adjacent_indices.push(boundary_unit_index);
+                    unit_index_to_adjacent_indices.insert(*right_index, adjacent_indices.clone());
+                }
+
+                // now we insert the key-value pair for boundary_unit_index and its adjacent
+                if let Some(adjacent_indices) = unit_index_to_adjacent_indices.get_mut(&boundary_unit_index) {
+                    adjacent_indices.push(*left_index);
+                    adjacent_indices.push(*right_index);
+                } else {
+                    let mut adjacent_indices = vec![];
+                    adjacent_indices.push(*left_index);
+                    adjacent_indices.push(*right_index);
+                    unit_index_to_adjacent_indices.insert(boundary_unit_index, adjacent_indices.clone());
+                }
+            }
+
+            let mut boundary_vertices: HashMap<usize, Vec<IndexRange>> = HashMap::new();
+            for (unit_index, adjacent_unit_indices) in unit_index_to_adjacent_indices.iter() {
+                if let Some(adjacent_vertices) = boundary_vertices.get_mut(unit_index) {
+                    for adjacent_unit_index in adjacent_unit_indices {
+                        adjacent_vertices.push(owning_ranges[*adjacent_unit_index]);
+                    }
+                } else {
+                    let mut adjacent_vertices = vec![];
+                    for adjacent_unit_index in adjacent_unit_indices {
+                        adjacent_vertices.push(owning_ranges[*adjacent_unit_index]);
+                    }
+                    boundary_vertices.insert(*unit_index, adjacent_vertices.clone());
+                }
+            }
+
+            // construct partition info, assuming partition along the time axis
+            let partition_unit_info: Vec<_> = (0..unit_count)
+                .map(|i| PartitionUnitInfo {
+                    // owning_range: if i == self.partitions.len() - 1 {
+                    //     owning_ranges[i]
+                    // }else {
+                    //     IndexRange::new(owning_ranges[i].start(), interface_ranges[i].end())  // owning_ranges[i],
+                    // },
+                    owning_range: owning_ranges[i],
+                    unit_index: i,
+                    is_boundary_unit: if i < partitions_len { false } else { true },
+                    adjacent_parallel_units: unit_index_to_adjacent_indices.get(&i).unwrap().clone(),
+                    boundary_vertices: boundary_vertices.get(&i).unwrap().clone(),
+                })
+                .collect();
+
+            // create vertex_to_owning_unit for owning_ranges
+            let mut vertex_to_owning_unit = HashMap::new();
+            for partition_unit in partition_unit_info.iter() {
+                // create vertex_to_owning_unit for owning_ranges
+                for vertex_index in partition_unit.owning_range.iter() {
+                    vertex_to_owning_unit.insert(vertex_index, partition_unit.unit_index);
+                }
+            }
+
+            PartitionInfo {
+                config: self.clone(),
+                units: partition_unit_info,
+                vertex_to_owning_unit,
+            }
+        }
+    }
+
+    pub fn info_seperate(&self, unit_index: usize, boundary_vertics: VertexRange) -> PartitionInfo {
+        // the self.partitins, dag should be empty
+        let partition_unit_info = PartitionUnitInfo {
+            owning_range: VertexRange::new(0, self.vertex_num),
+            unit_index,
+            is_boundary_unit: false, // not useful for this newly (additionally) added unit
+            adjacent_parallel_units: vec![self.fusions[0].1], // note that self.fusions = (self, other)
+            boundary_vertices: vec![boundary_vertics],
+        };
+        PartitionInfo {
+            config: self.clone(),
+            units: vec![partition_unit_info],
+            vertex_to_owning_unit: HashMap::new(),
+        }
+    }
+}
+
+#[derive(Debug, Clone, Serialize, Deserialize)]
+pub struct PartitionInfo {
+    /// the initial configuration that creates this info
+    pub config: PartitionConfig,
+    /// individual info of each unit
+    pub units: Vec<PartitionUnitInfo>,
+    /// the mapping from vertices to the owning unit: serial unit (holding real vertices) as well as parallel units (holding interfacing vertices);
+    /// used for loading syndrome to the holding units
+    pub vertex_to_owning_unit: HashMap<VertexIndex, usize>,
+}
+
+// impl PartitionInfo {
+/// split a sequence of syndrome into multiple parts, each corresponds to a unit;
+/// this is a slow method and should only be used when the syndrome pattern is not well-ordered
+// #[allow(clippy::unnecessary_cast)]
+// pub fn partition_syndrome_unordered(&self, syndrome_pattern: &SyndromePattern) -> Vec<SyndromePattern> {
+//     let mut partitioned_syndrome: Vec<_> = (0..self.units.len()).map(|_| SyndromePattern::new_empty()).collect();
+//     for defect_vertex in syndrome_pattern.defect_vertices.iter() {
+//         let unit_index = self.vertex_to_owning_unit.get(defect_vertex);
+//         match unit_index {
+//             Some(unit_index) => partitioned_syndrome[*unit_index].defect_vertices.push(*defect_vertex),
+//             None => // the syndrome is on the boudnary vertices
+
+//         }
+//     }
+//     // TODO: partition edges
+//     partitioned_syndrome
+// }
+// }
+
+// for primal module parallel
+impl<'a> PartitionedSyndromePattern<'a> {
+    /// partition the syndrome pattern into 2 partitioned syndrome pattern and my whole range
+    #[allow(clippy::unnecessary_cast)]
+    pub fn partition(&self, partition_unit_info: &PartitionUnitInfo) -> Self {
+        // first binary search the start of owning defect vertices
+        let owning_start_index = {
+            let mut left_index = self.owned_defect_range.start(); // since owned_defect_range is initialized to the length of all defect vertices
+            let mut right_index = self.owned_defect_range.end();
+            while left_index != right_index {
+                let mid_index = (left_index + right_index) / 2;
+                let mid_defect_vertex = self.syndrome_pattern.defect_vertices[mid_index as usize];
+                if mid_defect_vertex < partition_unit_info.owning_range.start() {
+                    left_index = mid_index + 1;
+                } else {
+                    right_index = mid_index;
+                }
+            }
+            left_index
+        };
+        // println!("start of owning defect vertice: {owning_start_index:?}");
+        // second binary search the end of owning defect vertices
+        let owning_end_index = {
+            let mut left_index = self.owned_defect_range.start();
+            let mut right_index = self.owned_defect_range.end();
+            while left_index != right_index {
+                let mid_index = (left_index + right_index) / 2;
+                let mid_defect_vertex = self.syndrome_pattern.defect_vertices[mid_index as usize];
+                if mid_defect_vertex < partition_unit_info.owning_range.end() {
+                    left_index = mid_index + 1;
+                } else {
+                    right_index = mid_index;
+                }
+            }
+            left_index
+        };
+        // println!("end of owning defect vertice: {owning_end_index:?}");
+
+        Self {
+            syndrome_pattern: self.syndrome_pattern,
+            owned_defect_range: DefectRange::new(owning_start_index, owning_end_index),
+        }
+    }
+
+    #[allow(clippy::unnecessary_cast)]
+    pub fn expand(&self) -> SyndromePattern {
+        let mut defect_vertices = Vec::with_capacity(self.owned_defect_range.len());
+        for defect_index in self.owned_defect_range.iter() {
+            defect_vertices.push(self.syndrome_pattern.defect_vertices[defect_index as usize]);
+        }
+        SyndromePattern::new(defect_vertices, vec![])
+    }
+}
+
+#[derive(Debug, Clone, Serialize, Deserialize)]
+pub struct PartitionUnitInfo {
+    /// the owning range of units, the vertices exlusive to this unit
+    pub owning_range: VertexRange,
+    /// partition unit index
+    pub unit_index: usize,
+    /// if this unit is boundary unit
+    pub is_boundary_unit: bool,
+
+    pub adjacent_parallel_units: Vec<usize>,
+
+    /// the boundary vertices near to this unit
+    pub boundary_vertices: Vec<IndexRange>,
+    // /// boundary vertices, following the global vertex index
+    // /// key: indexrange of the boundary vertices. value: (unit_index, unit_index), the pair of unit_index of the two partition units adjacent to the boundary
+    // pub boundary_vertices: Option<HashMap<IndexRange, (usize, usize)>>,
+    // /// adjacent PartitionUnits, vector of partition unit_index
+    // pub adjacent_partition_units: Vec<usize>,
+}
+
+#[derive(Debug, Clone)]
+pub struct PartitionedSolverInitializer {
+    /// unit index
+    pub unit_index: usize,
+    /// the number of all vertices (including those partitioned into other serial modules)
+    pub vertex_num: VertexNum,
+    /// the number of all edges (including those partitioned into other serial modules)
+    pub edge_num: usize,
+    /// vertices exclusively owned by this partition; this part must be a continuous range
+    pub owning_range: VertexRange,
+    /// weighted edges, where the first vertex index is within the range [vertex_index_bias, vertex_index_bias + vertex_num) and
+    /// the second is either in [vertex_index_bias, vertex_index_bias + vertex_num) or inside
+    /// the second element in the tuple is the global edge index of the respective hyper_edge
+    pub weighted_edges: Vec<(HyperEdge, usize)>,
+    /// (not sure whether we need it, just in case)
+    pub boundary_vertices: Vec<IndexRange>,
+    /// whether this unit is boundary-unit
+    pub is_boundary_unit: bool,
+    /// all defect vertices (global index), not just for this unit
+    pub defect_vertices: BTreeSet<usize>,
+    // /// (not sure whether we need it, just in case)
+    // pub adjacent_partition_units: Vec<usize>,
+    // /// applicable when all the owning vertices are partitioned (i.e. this belongs to a fusion unit)
+    // pub owning_interface: Option<PartitionUnitWeak>,
+}
+
+/// perform index transformation
+#[allow(clippy::unnecessary_cast)]
+pub fn build_old_to_new(reordered_vertices: &Vec<VertexIndex>) -> Vec<Option<VertexIndex>> {
+    let mut old_to_new: Vec<Option<VertexIndex>> = (0..reordered_vertices.len()).map(|_| None).collect();
+    for (new_index, old_index) in reordered_vertices.iter().enumerate() {
+        assert_eq!(old_to_new[*old_index as usize], None, "duplicate vertex found {}", old_index);
+        old_to_new[*old_index as usize] = Some(new_index as VertexIndex);
+    }
+    old_to_new
+}
+
+/// translate defect vertices into the current new index given reordered_vertices
+#[allow(clippy::unnecessary_cast)]
+pub fn translated_defect_to_reordered(
+    reordered_vertices: &Vec<VertexIndex>,
+    old_defect_vertices: &[VertexIndex],
+) -> Vec<VertexIndex> {
+    let old_to_new = build_old_to_new(reordered_vertices);
+    old_defect_vertices
+        .iter()
+        .map(|old_index| old_to_new[*old_index as usize].unwrap())
+        .collect()
 }
 
 #[cfg(test)]
