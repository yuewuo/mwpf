//! Serial Primal Module like Union-Find decoder
//!
//! This implementation is an approximate MWPF solver, which is essentially what hypergraph UF decoder does.
//! Delfosse, Nicolas, Vivien Londe, and Michael E. Beverland. "Toward a Union-Find decoder for quantum LDPC codes." IEEE Transactions on Information Theory 68.5 (2022): 3187-3199.
//!
//! there might be some minor difference with Delfosse's paper, but the idea is the same
//!

use crate::derivative::Derivative;
use crate::dual_module::*;
use crate::invalid_subgraph::*;
use crate::num_traits::Zero;
use crate::pointers::*;
use crate::primal_module::*;
use crate::union_find::*;
use crate::util::*;
use crate::visualize::*;

use std::sync::Arc;

use crate::dual_module_pq::EdgePtr;

#[derive(Derivative)]
#[derivative(Debug)]
pub struct PrimalModuleUnionFind {
    /// union find data structure
    union_find: UnionFind,
}

type UnionFind = UnionFindGeneric<PrimalModuleUnionFindNode>;

/// define your own union-find node data structure like this
#[derive(Debug, Clone)]
pub struct PrimalModuleUnionFindNode {
    /// all the internal edges
<<<<<<< HEAD
    pub internal_edges: BTreeSet<EdgePtr>,
=======
    pub internal_edges: FastIterSet<EdgeIndex>,
>>>>>>> 16db94a6
    /// the corresponding node index with these internal edges
    pub node_index: NodeIndex,
}

/// example trait implementation
impl UnionNodeTrait for PrimalModuleUnionFindNode {
    #[inline]
    fn union(left: &Self, right: &Self) -> (bool, Self) {
        let mut internal_edges = FastIterSet::new();
        internal_edges.extend(left.internal_edges.iter().cloned());
        internal_edges.extend(right.internal_edges.iter().cloned());
        let result = Self {
            internal_edges,
            node_index: NodeIndex::MAX, // waiting for assignment
        };
        // if left size is larger, choose left (weighted union)
        (true, result)
    }
    #[inline]
    fn clear(&mut self) {
        panic!("clear a node is meaningless here, call `remove_all` instead");
    }
    #[inline]
    fn default() -> Self {
        Self {
            internal_edges: FastIterSet::new(),
            node_index: NodeIndex::MAX, // waiting for assignment
        }
    }
}

impl PrimalModuleImpl for PrimalModuleUnionFind {
    fn new_empty(_initializer: &Arc<SolverInitializer>) -> Self {
        Self {
            union_find: UnionFind::new(0),
        }
    }

    fn clear(&mut self) {
        self.union_find.remove_all();
    }

    #[allow(clippy::unnecessary_cast)]
    fn load<D: DualModuleImpl>(
        &mut self,
        interface_ptr: &DualModuleInterfacePtr,
        _dual_module: &mut D,
        partition_id: usize,
    ) {
        let interface = interface_ptr.read_recursive();
        for index in 0..interface.nodes.len() as NodeIndex {
            let node_ptr = &interface.nodes[index as usize];
            let node = node_ptr.read_recursive();
            debug_assert!(
                node.invalid_subgraph.edges.is_empty(),
                "must load a fresh dual module interface, found a complex node; did you forget to call solver.clear()?"
            );
            debug_assert!(
                node.invalid_subgraph.vertices.len() == 1,
                "must load a fresh dual module interface, found invalid defect node; did you forget to call solver.clear()?"
            );
            debug_assert_eq!(
                node.index, index,
                "must load a fresh dual module interface, found index out of order; did you forget to call solver.clear()?"
            );
            assert_eq!(
                node.index as usize,
                self.union_find.size(),
                "must load defect nodes in order, did you forget to call solver.clear()?"
            );
            self.union_find.insert(PrimalModuleUnionFindNode {
                internal_edges: FastIterSet::new(),
                node_index: node.index,
            });
        }
    }

    #[allow(clippy::unnecessary_cast)]
    fn resolve(
        &mut self,
        mut dual_report: DualReport,
        interface_ptr: &DualModuleInterfacePtr,
        dual_module: &mut impl DualModuleImpl,
    ) -> bool {
        debug_assert!(!dual_report.is_unbounded() && dual_report.get_valid_growth().is_none());
        let mut active_clusters = FastIterSet::<NodeIndex>::new();
        while let Some(obstacle) = dual_report.pop() {
            match obstacle {
                Obstacle::Conflict { edge_ptr } => {
                    // union all the dual nodes in the edge index and create new dual node by adding this edge to `internal_edges`
                    let dual_nodes = dual_module.get_edge_nodes(edge_ptr.clone());
                    debug_assert!(
                        !dual_nodes.is_empty(),
                        "should not conflict if no dual nodes are contributing"
                    );
                    let cluster_index = dual_nodes[0].read_recursive().index;
                    for dual_node_ptr in dual_nodes.iter() {
                        dual_module.set_grow_rate(dual_node_ptr, Rational::zero());
                        let node_index = dual_node_ptr.read_recursive().index;
                        active_clusters.remove(&(self.union_find.find(node_index as usize) as NodeIndex));
                        self.union_find.union(cluster_index as usize, node_index as usize);
                    }
                    self.union_find
                        .get_mut(cluster_index as usize)
                        .internal_edges
                        .insert(edge_ptr.clone());
                    active_clusters.insert(self.union_find.find(cluster_index as usize) as NodeIndex);
                }
                _ => {
                    unreachable!()
                }
            }
        }
        for &cluster_index in active_clusters.iter() {
            if interface_ptr.is_valid_cluster_auto_vertices(&self.union_find.get(cluster_index as usize).internal_edges) {
                // do nothing
            } else {
                let new_cluster_node_index = self.union_find.size() as NodeIndex;
                self.union_find.insert(PrimalModuleUnionFindNode {
                    internal_edges: FastIterSet::new(),
                    node_index: new_cluster_node_index,
                });
                self.union_find.union(cluster_index as usize, new_cluster_node_index as usize);
                let invalid_subgraph =
                    InvalidSubgraph::new_ptr(&self.union_find.get(cluster_index as usize).internal_edges.clone());
                interface_ptr.create_node(invalid_subgraph, dual_module, 0);
            }
        }
        false
    }

<<<<<<< HEAD
    fn subgraph(&mut self, interface_ptr: &DualModuleInterfacePtr, _dual_module: &impl DualModuleImpl) -> OutputSubgraph {
        let mut valid_clusters = BTreeSet::new();
        let mut internal_subgraph = vec![];
=======
    fn subgraph(
        &mut self,
        interface_ptr: &DualModuleInterfacePtr,
        _dual_module: &mut impl DualModuleImpl,
    ) -> OutputSubgraph {
        let mut valid_clusters = FastIterSet::new();
        let mut subgraph = vec![];
>>>>>>> 16db94a6
        for i in 0..self.union_find.size() {
            let root_index = self.union_find.find(i);
            if !valid_clusters.contains(&root_index) {
                valid_clusters.insert(root_index);
                let cluster_subgraph = interface_ptr
                    .find_valid_subgraph_auto_vertices(&self.union_find.get(root_index).internal_edges)
                    .expect("must be valid cluster");
                internal_subgraph.extend(cluster_subgraph);
            }
        }
        let subgraph = internal_subgraph
            .clone()
            .into_iter()
            .map(|e| e.upgrade_force().read_recursive().edge_index)
            .collect::<Vec<_>>();

        // let mut subgraph_set = subgraph.into_iter().collect::<hashbrown::HashSet<EdgeIndex>>();
        // for to_flip in _dual_module.get_negative_edges().iter() {
        //     if subgraph_set.contains(to_flip) {
        //         subgraph_set.remove(to_flip);
        //     } else {
        //         subgraph_set.insert(*to_flip);
        //     }
        // }
        // OutputSubgraph::new(subgraph_set.into_iter().collect(), Default::default())

        // note: note implmented to handle negative weights yet
        OutputSubgraph::new(subgraph, _dual_module.get_negative_edges(), internal_subgraph)
    }
}

/*
Implementing visualization functions
*/

impl MWPSVisualizer for PrimalModuleUnionFind {
    fn snapshot(&self, _abbrev: bool) -> serde_json::Value {
        json!({})
    }
}

#[cfg(test)]
pub mod tests {
    use super::*;
    use crate::dual_module_pq::*;
    use crate::example_codes::*;
    use crate::num_traits::ToPrimitive;
    use std::sync::Arc;

    pub fn primal_module_union_find_basic_standard_syndrome_optional_viz(
        mut code: impl ExampleCode,
        defect_vertices: Vec<VertexIndex>,
        final_dual: Weight,
        mut dual_module: impl DualModuleImpl + MWPSVisualizer + Send + Sync,
        model_graph: Arc<crate::model_hypergraph::ModelHyperGraph>,
        mut visualizer: Option<Visualizer>,
    ) -> (
        DualModuleInterfacePtr,
        PrimalModuleUnionFind,
        impl DualModuleImpl + MWPSVisualizer,
    ) {
        // create primal module
        let mut primal_module = PrimalModuleUnionFind::new_empty(&model_graph.initializer);
        // try to work on a simple syndrome
        code.set_defect_vertices(&defect_vertices);
        let interface_ptr = DualModuleInterfacePtr::new(model_graph.clone());
        primal_module.solve_visualizer(
            &interface_ptr,
            Arc::new(code.get_syndrome()),
            &mut dual_module,
            visualizer.as_mut(),
        );
        let (subgraph, weight_range) = primal_module.subgraph_range(&interface_ptr, &mut dual_module);
        if let Some(visualizer) = visualizer.as_mut() {
            visualizer
                .snapshot_combined(
                    "subgraph".to_string(),
                    vec![&interface_ptr, &dual_module, &subgraph, &weight_range],
                )
                .unwrap();
        }

        let v = visualizer.as_mut().unwrap();
        v.save_html_along_json();
        println!("open visualizer at {}", v.html_along_json_path());

        assert!(
            model_graph.initializer.matches_subgraph_syndrome(&subgraph, &defect_vertices),
            "the result subgraph is invalid"
        );
        println!("final_dual: {final_dual:?}");
        println!("upper: {:?}", weight_range.upper);
        assert!(
            rational_approx_le(&final_dual, &weight_range.upper),
            "unmatched sum dual variables"
        );
        assert!(
            rational_approx_ge(&final_dual, &weight_range.lower),
            "unexpected final dual variable sum"
        );
        println!(
            "weight range: [{}, {}]",
            weight_range.lower.to_i64().unwrap(),
            weight_range.upper.to_i64().unwrap()
        );
        (interface_ptr, primal_module, dual_module)
    }

    pub fn primal_module_union_find_basic_standard_syndrome(
        code: impl ExampleCode,
        visualize_filename: String,
        defect_vertices: Vec<VertexIndex>,
        final_dual: Weight,
    ) -> (
        DualModuleInterfacePtr,
        PrimalModuleUnionFind,
        impl DualModuleImpl + MWPSVisualizer,
    ) {
        println!("{defect_vertices:?}");
        let visualizer = Visualizer::new(
            Some(visualize_data_folder() + visualize_filename.as_str()),
            code.get_positions(),
            true,
        )
        .unwrap();

        // create dual module
        let model_graph = code.get_model_graph();

        primal_module_union_find_basic_standard_syndrome_optional_viz(
            code,
            defect_vertices,
            final_dual,
            DualModulePQ::new_empty(&model_graph.initializer),
            model_graph,
            Some(visualizer),
        )
    }

    /// test a simple case
    #[test]
    fn primal_module_union_find_basic_1() {
        // cargo test primal_module_union_find_basic_1 -- --nocapture
        let visualize_filename = "primal_module_union_find_basic_1.json".to_string();
        let defect_vertices = vec![23, 24, 29, 30];
        let code = CodeCapacityTailoredCode::new(7, 0., 0.01);
        primal_module_union_find_basic_standard_syndrome(
            code,
            visualize_filename,
            defect_vertices,
            Rational::from_float(4.59511985013459).unwrap(),
        );
    }

    #[test]
    fn primal_module_union_find_basic_2() {
        // cargo test primal_module_union_find_basic_2 -- --nocapture
        let visualize_filename = "primal_module_union_find_basic_2.json".to_string();
        let defect_vertices = vec![16, 17, 23, 25, 29, 30];
        let code = CodeCapacityTailoredCode::new(7, 0., 0.01);
        primal_module_union_find_basic_standard_syndrome(
            code,
            visualize_filename,
            defect_vertices,
            Rational::from_float(9.19023970026918).unwrap(),
        );
    }

    #[test]
    fn primal_module_union_find_basic_3() {
        // cargo test primal_module_union_find_basic_3 -- --nocapture
        let visualize_filename = "primal_module_union_find_basic_3.json".to_string();
        let defect_vertices = vec![14, 15, 16, 17, 22, 25, 28, 31, 36, 37, 38, 39];
        let code = CodeCapacityTailoredCode::new(7, 0., 0.01);
        primal_module_union_find_basic_standard_syndrome(
            code,
            visualize_filename,
            defect_vertices,
            Rational::from_float(22.975599250672953).unwrap(),
        );
    }

    #[test]
    fn primal_module_union_find_basic_4() {
        // cargo test primal_module_union_find_basic_4 -- --nocapture
        let visualize_filename = "primal_module_union_find_basic_4.json".to_string();
        let defect_vertices = vec![3, 12];
        let code = CodeCapacityColorCode::new(7, 0.01);
        primal_module_union_find_basic_standard_syndrome(
            code,
            visualize_filename,
            defect_vertices,
            Rational::from_float(9.19023970026918).unwrap(),
        );
    }

    #[test]
    fn primal_module_union_find_basic_5() {
        // cargo test primal_module_union_find_basic_5 -- --nocapture
        let visualize_filename = "primal_module_union_find_basic_5.json".to_string();
        let defect_vertices = vec![3, 5, 10, 12];
        let code = CodeCapacityColorCode::new(7, 0.01);
        primal_module_union_find_basic_standard_syndrome(
            code,
            visualize_filename,
            defect_vertices,
            Rational::from_float(12.25365293369224).unwrap(),
        );
    }

    #[test]
    fn primal_module_union_find_basic_6() {
        // cargo test primal_module_union_find_basic_6 -- --nocapture
        let visualize_filename = "primal_module_union_find_basic_6.json".to_string();
        let defect_vertices = vec![22];
        let code = CodeCapacityTailoredCode::new(5, 0., 0.05);
        primal_module_union_find_basic_standard_syndrome(
            code,
            visualize_filename,
            defect_vertices,
            Rational::from_float(11.777755916665761).unwrap(),
        );
    }
}<|MERGE_RESOLUTION|>--- conflicted
+++ resolved
@@ -33,11 +33,7 @@
 #[derive(Debug, Clone)]
 pub struct PrimalModuleUnionFindNode {
     /// all the internal edges
-<<<<<<< HEAD
-    pub internal_edges: BTreeSet<EdgePtr>,
-=======
-    pub internal_edges: FastIterSet<EdgeIndex>,
->>>>>>> 16db94a6
+    pub internal_edges: FastIterSet<EdgePtr>,
     /// the corresponding node index with these internal edges
     pub node_index: NodeIndex,
 }
@@ -169,19 +165,9 @@
         false
     }
 
-<<<<<<< HEAD
     fn subgraph(&mut self, interface_ptr: &DualModuleInterfacePtr, _dual_module: &impl DualModuleImpl) -> OutputSubgraph {
-        let mut valid_clusters = BTreeSet::new();
+        let mut valid_clusters = FastIterSet::new();
         let mut internal_subgraph = vec![];
-=======
-    fn subgraph(
-        &mut self,
-        interface_ptr: &DualModuleInterfacePtr,
-        _dual_module: &mut impl DualModuleImpl,
-    ) -> OutputSubgraph {
-        let mut valid_clusters = FastIterSet::new();
-        let mut subgraph = vec![];
->>>>>>> 16db94a6
         for i in 0..self.union_find.size() {
             let root_index = self.union_find.find(i);
             if !valid_clusters.contains(&root_index) {
