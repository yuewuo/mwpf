--- conflicted
+++ resolved
@@ -7,13 +7,9 @@
 use std::hash::{Hash, Hasher};
 use std::sync::Arc;
 
-<<<<<<< HEAD
 use crate::dual_module_pq::EdgePtr;
 
-#[derive(Clone, PartialEq, Eq, Derivative)]
-=======
-#[derive(Clone, Eq, Derivative, Default)]
->>>>>>> 16db94a6
+#[derive(Clone, PartialEq, Eq, Derivative, Default)]
 #[derivative(Debug)]
 pub struct Relaxer {
     /// the hash value calculated by other fields
@@ -23,15 +19,9 @@
     direction: FastIterMap<Arc<InvalidSubgraph>, Rational>,
     /// the edges that will be untightened after growing along `direction`;
     /// basically all the edges that have negative `overall_growing_rate`
-<<<<<<< HEAD
-    untighten_edges: BTreeMap<EdgePtr, Rational>,
+    untighten_edges: FastIterMap<EdgePtr, Rational>,
     /// the edges that will grow
-    growing_edges: BTreeMap<EdgePtr, Rational>,
-=======
-    untighten_edges: FastIterMap<EdgeIndex, Rational>,
-    /// the edges that will grow
-    growing_edges: FastIterMap<EdgeIndex, Rational>,
->>>>>>> 16db94a6
+    growing_edges: FastIterMap<EdgePtr, Rational>,
 }
 
 impl Hash for Relaxer {
@@ -82,31 +72,17 @@
     pub fn new_raw(direction: FastIterMap<Arc<InvalidSubgraph>, Rational>) -> Self {
         let mut edges = FastIterMap::new();
         for (invalid_subgraph, speed) in direction.iter() {
-<<<<<<< HEAD
             for edge_ptr in invalid_subgraph.hair.iter() {
-                if let Some(edge) = edges.get_mut(edge_ptr) {
+                if let Some(mut edge) = edges.get_mut(edge_ptr) {
                     *edge += speed;
                 } else {
                     edges.insert(edge_ptr.clone(), speed.clone());
-=======
-            for &edge_index in invalid_subgraph.hair.iter() {
-                if let Some(mut edge) = edges.get_mut(&edge_index) {
-                    *edge += speed;
-                    continue;
->>>>>>> 16db94a6
                 }
-                edges.insert(edge_index, speed.clone());
             }
         }
-<<<<<<< HEAD
-        let mut untighten_edges = BTreeMap::new();
-        let mut growing_edges = BTreeMap::new();
-        for (edge_ptr, speed) in edges {
-=======
         let mut untighten_edges = FastIterMap::new();
         let mut growing_edges = FastIterMap::new();
-        for (edge_index, speed) in edges {
->>>>>>> 16db94a6
+        for (edge_ptr, speed) in edges {
             if speed.is_negative() {
                 untighten_edges.insert(edge_ptr.clone(), speed);
             } else if speed.is_positive() {
@@ -154,19 +130,11 @@
         &self.direction
     }
 
-<<<<<<< HEAD
-    pub fn get_growing_edges(&self) -> &BTreeMap<EdgePtr, Rational> {
+    pub fn get_growing_edges(&self) -> &FastIterMap<EdgePtr, Rational> {
         &self.growing_edges
     }
 
-    pub fn get_untighten_edges(&self) -> &BTreeMap<EdgePtr, Rational> {
-=======
-    pub fn get_growing_edges(&self) -> &FastIterMap<EdgeIndex, Rational> {
-        &self.growing_edges
-    }
-
-    pub fn get_untighten_edges(&self) -> &FastIterMap<EdgeIndex, Rational> {
->>>>>>> 16db94a6
+    pub fn get_untighten_edges(&self) -> &FastIterMap<EdgePtr, Rational> {
         &self.untighten_edges
     }
 }
@@ -193,13 +161,8 @@
 
         let invalid_subgraph = Arc::new(InvalidSubgraph::new_complete_from_indices(
             vec![7].into_iter().collect(),
-<<<<<<< HEAD
-            BTreeSet::new(),
+            FastIterSet::new(),
             &mut dual_module,
-=======
-            FastIterSet::new(),
-            decoding_graph.as_ref(),
->>>>>>> 16db94a6
         ));
         use num_traits::One;
         let relaxer = Relaxer::new([(invalid_subgraph, Rational::one())].into());
@@ -220,13 +183,8 @@
 
         let invalid_subgraph = Arc::new(InvalidSubgraph::new_complete_from_indices(
             vec![7].into_iter().collect(),
-<<<<<<< HEAD
-            BTreeSet::new(),
+            FastIterSet::new(),
             &mut dual_module,
-=======
-            FastIterSet::new(),
-            decoding_graph.as_ref(),
->>>>>>> 16db94a6
         ));
         let relaxer: Relaxer = Relaxer::new([(invalid_subgraph, Rational::zero())].into());
         println!("relaxer: {relaxer:?}"); // should not print because it panics
@@ -235,7 +193,6 @@
     #[test]
     fn relaxer_hash() {
         // cargo test relaxer_hash -- --nocapture
-<<<<<<< HEAD
         let visualize_filename = "relaxer_hash.json".to_string();
         let (decoding_graph, ..) = color_code_5_decoding_graph(vec![7, 1], visualize_filename);
         let initializer = decoding_graph.model_graph.initializer.clone();
@@ -243,17 +200,11 @@
         let interface_ptr = DualModuleInterfacePtr::new(decoding_graph.model_graph.clone());
         interface_ptr.load(decoding_graph.syndrome_pattern.clone(), &mut dual_module, 0); // this is needed to load the defect vertices
 
-        let vertices: BTreeSet<VertexIndex> = [1, 2, 3].into();
-        let edges: BTreeSet<EdgeIndex> = [4, 5].into();
-        let hair: BTreeSet<EdgeIndex> = [6, 7, 8].into();
-        let invalid_subgraph =
-            InvalidSubgraph::new_raw_from_indices(vertices.clone(), edges.clone(), hair.clone(), &mut dual_module);
-=======
         let vertices: FastIterSet<VertexIndex> = [1, 2, 3].into();
         let edges: FastIterSet<EdgeIndex> = [4, 5].into();
         let hair: FastIterSet<EdgeIndex> = [6, 7, 8].into();
-        let invalid_subgraph = InvalidSubgraph::new_raw(vertices.clone(), edges.clone(), hair.clone());
->>>>>>> 16db94a6
+        let invalid_subgraph =
+            InvalidSubgraph::new_raw_from_indices(vertices.clone(), edges.clone(), hair.clone(), &mut dual_module);
         let relaxer_1 = Relaxer::new([(Arc::new(invalid_subgraph.clone()), Rational::one())].into());
         let relaxer_2 = Relaxer::new([(Arc::new(invalid_subgraph), Rational::one())].into());
         assert_eq!(relaxer_1, relaxer_2);
