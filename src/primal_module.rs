//! Primal Module
//!
//! Generics for primal modules, defining the necessary interfaces for a primal module
//!
<<<<<<< HEAD

=======
#[cfg(feature = "cluster_size_limit")]
>>>>>>> ef6cba86
use std::collections::VecDeque;
use std::collections::{BTreeMap, BTreeSet};
use std::sync::Arc;

use crate::dual_module::*;
use crate::num_traits::FromPrimitive;
use crate::ordered_float::OrderedFloat;
use crate::pointers::*;
use crate::primal_module_serial::ClusterAffinity;
use crate::relaxer_optimizer::OptimizerResult;
use crate::util::*;
use crate::visualize::*;

pub type Affinity = OrderedFloat;

const MAX_HISTORY: usize = 10;

/// common trait that must be implemented for each implementation of primal module
pub trait PrimalModuleImpl {
    /// create a primal module given the dual module
    fn new_empty(solver_initializer: &SolverInitializer) -> Self;

    /// clear all states; however this method is not necessarily called when load a new decoding problem, so you need to call it yourself
    fn clear(&mut self);

    /// load a new decoding problem given dual interface: note that all nodes MUST be defect node
    fn load<D: DualModuleImpl>(&mut self, interface_ptr: &DualModuleInterfacePtr, dual_module: &mut D);

    /// analyze the reason why dual module cannot further grow, update primal data structure (alternating tree, temporary matches, etc)
    /// and then tell dual module what to do to resolve these conflicts;
    /// note that this function doesn't necessarily resolve all the conflicts, but can return early if some major change is made.
    /// when implementing this function, it's recommended that you resolve as many conflicts as possible.
    ///
    /// note: this is only ran in the "search" mode
    fn resolve(
        &mut self,
        dual_report: DualReport,
        interface: &DualModuleInterfacePtr,
        dual_module: &mut impl DualModuleImpl,
    ) -> bool;

    /// kept in case of future need for this deprecated function (backwards compatibility for cases such as `SingleCluster` growing strategy)
    fn old_resolve(
        &mut self,
        _group_max_update_length: DualReport,
        _interface: &DualModuleInterfacePtr,
        _dual_module: &mut impl DualModuleImpl,
    ) -> bool {
        false
    }

    /// resolve the conflicts in the "tune" mode
    fn resolve_tune(
        &mut self,
        _obstacles: BTreeSet<Obstacle>,
        _interface: &DualModuleInterfacePtr,
        _dual_module: &mut impl DualModuleImpl,
    ) -> (BTreeSet<Obstacle>, bool) {
        panic!("`resolve_tune` not implemented, this primal module does not work with tuning mode");
    }

    fn solve(
        &mut self,
        interface: &DualModuleInterfacePtr,
        syndrome_pattern: Arc<SyndromePattern>,
        dual_module: &mut impl DualModuleImpl,
    ) {
        self.solve_step_load_syndrome(interface, syndrome_pattern, dual_module);
        self.solve_step_callback_interface_loaded(interface, dual_module, |_, _, _, _| {})
    }

    fn visualizer_callback<D: DualModuleImpl + MWPSVisualizer>(
        visualizer: &mut Visualizer,
    ) -> impl FnMut(&DualModuleInterfacePtr, &mut D, &mut Self, &DualReport)
    where
        Self: MWPSVisualizer + Sized,
    {
        |interface: &DualModuleInterfacePtr, dual_module: &mut D, primal_module: &mut Self, dual_report: &DualReport| {
            if cfg!(debug_assertions) {
                println!("dual_report: {:?}", dual_report);
                // dual_module.debug_print();
            }
            if dual_report.is_unbounded() {
                visualizer
                    .snapshot_combined("unbounded grow".to_string(), vec![interface, dual_module, primal_module])
                    .unwrap();
            } else if let Some(length) = dual_report.get_valid_growth() {
                visualizer
                    .snapshot_combined(format!("grow {length}"), vec![interface, dual_module, primal_module])
                    .unwrap();
            } else {
                let first_conflict = format!("{:?}", dual_report.peek().unwrap());
                visualizer
                    .snapshot_combined(
                        format!("resolve {first_conflict}"),
                        vec![interface, dual_module, primal_module],
                    )
                    .unwrap();
            };
        }
    }

    fn solve_visualizer<D: DualModuleImpl + MWPSVisualizer>(
        &mut self,
        interface: &DualModuleInterfacePtr,
        syndrome_pattern: Arc<SyndromePattern>,
        dual_module: &mut D,
        visualizer: Option<&mut Visualizer>,
    ) where
        Self: MWPSVisualizer + Sized,
    {
        if let Some(visualizer) = visualizer {
            let callback = Self::visualizer_callback(visualizer);
            self.solve_step_load_syndrome(interface, syndrome_pattern, dual_module);
            self.solve_step_callback_interface_loaded(interface, dual_module, callback);
            visualizer
                .snapshot_combined("solved".to_string(), vec![interface, dual_module, self])
                .unwrap();
        } else {
            self.solve(interface, syndrome_pattern, dual_module);
        }
    }

    fn solve_step_load_syndrome<D: DualModuleImpl>(
        &mut self,
        interface: &DualModuleInterfacePtr,
        syndrome_pattern: Arc<SyndromePattern>,
        dual_module: &mut D,
<<<<<<< HEAD
    ) {
=======
        callback: F,
    ) where
        F: FnMut(&DualModuleInterfacePtr, &mut D, &mut Self, &GroupMaxUpdateLength),
    {
        // subgraph_set.into_iter().collect()
>>>>>>> ef6cba86
        interface.load(syndrome_pattern, dual_module);
        self.load(interface, dual_module);
    }

    fn solve_step_callback_interface_loaded<D: DualModuleImpl, F>(
        &mut self,
        interface: &DualModuleInterfacePtr,
        dual_module: &mut D,
        mut callback: F,
    ) where
        F: FnMut(&DualModuleInterfacePtr, &mut D, &mut Self, &DualReport),
    {
        // Search, this part is unchanged
        let mut dual_report = dual_module.report();

        while !dual_report.is_unbounded() {
            callback(interface, dual_module, self, &dual_report);
            match dual_report.get_valid_growth() {
                Some(length) => dual_module.grow(length),
                None => {
                    self.resolve(dual_report, interface, dual_module);
                }
            }
            dual_report = dual_module.report();
        }

        // from here, all states should be syncronized
        let mut start = true;

        // starting with unbounded state here: All edges and nodes are not growing as of now
        // Tune
        while self.has_more_plugins() {
            if start {
                start = false;
                dual_module.advance_mode();
            }
            self.update_sorted_clusters_aff(dual_module);
            let cluster_affs = self.get_sorted_clusters_aff();

            for cluster_affinity in cluster_affs.into_iter() {
                let cluster_index = cluster_affinity.cluster_index;
                let mut dual_node_deltas = BTreeMap::new();
                let (mut resolved, optimizer_result) =
                    self.resolve_cluster_tune(cluster_index, interface, dual_module, &mut dual_node_deltas);

                let mut obstacles = dual_module.get_obstacles_tune(optimizer_result, dual_node_deltas);

                // for cycle resolution
                let mut order: VecDeque<BTreeSet<Obstacle>> = VecDeque::with_capacity(MAX_HISTORY); // fifo order of the obstacles sets seen
                let mut current_sequences: Vec<(usize, BTreeSet<Obstacle>)> = Vec::new(); // the indexes that are currently being processed

                '_resolving: while !resolved {
                    let (_obstacles, _resolved) = self.resolve_tune(obstacles.clone(), interface, dual_module);

                    // cycle resolution
                    let drained: Vec<(usize, BTreeSet<Obstacle>)> = std::mem::take(&mut current_sequences);
                    for (idx, start) in drained.into_iter() {
                        if obstacles.eq(&start) {
                            dual_module.end_tuning();
                            break '_resolving;
                        }
                        if _obstacles.eq(order
                            .get(MAX_HISTORY - idx - 1)
                            .unwrap_or(order.get(order.len() - idx - 1).unwrap()))
                        {
                            current_sequences.push((idx + 1, start));
                        }
                    }

                    order.push_back(_obstacles.clone());
                    if order.len() > MAX_HISTORY {
                        order.pop_front();
                        current_sequences = current_sequences
                            .into_iter()
                            .filter_map(|(x, start)| if x >= MAX_HISTORY { None } else { Some((x + 1, start)) })
                            .collect();
                    }

                    for (idx, c) in order.iter().enumerate() {
                        if c.eq(&_obstacles) {
                            current_sequences.push((idx, c.clone()));
                        }
                    }

                    if _resolved {
                        dual_module.end_tuning();
                        break;
                    }

                    obstacles = _obstacles;
                    resolved = _resolved;
                }
            }
        }
    }

    fn subgraph(&mut self, interface: &DualModuleInterfacePtr, dual_module: &mut impl DualModuleImpl) -> OutputSubgraph;

    fn subgraph_range(
        &mut self,
        interface: &DualModuleInterfacePtr,
        dual_module: &mut impl DualModuleImpl,
    ) -> (OutputSubgraph, WeightRange) {
        let output_subgraph = self.subgraph(interface, dual_module);
        let weight_range = WeightRange::new(
            interface.sum_dual_variables() + dual_module.get_negative_weight_sum(),
            Rational::from_usize(
                interface
                    .read_recursive()
                    .decoding_graph
                    .model_graph
                    .initializer
                    .get_subgraph_total_weight(&output_subgraph),
            )
            .unwrap()
                + dual_module.get_negative_weight_sum(), // this uses the initailizer, we would need to update this if were to keep this consistent
        );
        (output_subgraph, weight_range)
    }

    /// performance profiler report
    fn generate_profiler_report(&self) -> serde_json::Value {
        json!({})
    }

    /* tune mode methods */
    /// check if there are more plugins to be applied, defaulted to having no plugins
    fn has_more_plugins(&mut self) -> bool {
        false
    }

    /// in "tune" mode, return the list of clusters that need to be resolved
    fn pending_clusters(&mut self) -> Vec<usize> {
        panic!("not implemented `pending_clusters`");
    }

    /// check if a cluster has been solved, if not then resolve it
    fn resolve_cluster(
        &mut self,
        _cluster_index: NodeIndex,
        _interface_ptr: &DualModuleInterfacePtr,
        _dual_module: &mut impl DualModuleImpl,
    ) -> bool {
        panic!("not implemented `resolve_cluster`");
    }

    /// `resolve_cluster` but in tuning mode, optimizer result denotes what the optimizer has accomplished
    fn resolve_cluster_tune(
        &mut self,
        _cluster_index: NodeIndex,
        _interface_ptr: &DualModuleInterfacePtr,
        _dual_module: &mut impl DualModuleImpl,
        // _dual_node_deltas: &mut BTreeMap<OrderedDualNodePtr, Rational>,
        _dual_node_deltas: &mut BTreeMap<OrderedDualNodePtr, (Rational, NodeIndex)>,
    ) -> (bool, OptimizerResult) {
        panic!("not implemented `resolve_cluster_tune`");
    }

    /* affinity */

    /// calculate the affinity map of clusters and maintain an decreasing order of priority
    fn update_sorted_clusters_aff<D: DualModuleImpl>(&mut self, _dual_module: &mut D) {
        panic!("not implemented `update_sorted_clusters_aff`");
    }

    /// get the sorted clusters by affinity
    fn get_sorted_clusters_aff(&mut self) -> BTreeSet<ClusterAffinity> {
        panic!("not implemented `get_sorted_clusters_aff`");
    }

    #[cfg(feature = "incr_lp")]
    /// calculate the edges free weight map by cluster
    fn calculate_edges_free_weight_clusters(&mut self, _dual_module: &mut impl DualModuleImpl) {
        panic!("not implemented `calculate_edges_free_weight_clusters`");
    }

    /// unset the cluster_weight parameter
    #[cfg(feature = "incr_lp")]
    fn uninit_cluster_weight(&mut self) {}

    /// get the cluster_weight parameter
    #[cfg(feature = "incr_lp")]
    fn is_cluster_weight_initialized(&self) -> bool {
        true
    }
}<|MERGE_RESOLUTION|>--- conflicted
+++ resolved
@@ -2,11 +2,7 @@
 //!
 //! Generics for primal modules, defining the necessary interfaces for a primal module
 //!
-<<<<<<< HEAD
-
-=======
-#[cfg(feature = "cluster_size_limit")]
->>>>>>> ef6cba86
+
 use std::collections::VecDeque;
 use std::collections::{BTreeMap, BTreeSet};
 use std::sync::Arc;
@@ -135,15 +131,7 @@
         interface: &DualModuleInterfacePtr,
         syndrome_pattern: Arc<SyndromePattern>,
         dual_module: &mut D,
-<<<<<<< HEAD
     ) {
-=======
-        callback: F,
-    ) where
-        F: FnMut(&DualModuleInterfacePtr, &mut D, &mut Self, &GroupMaxUpdateLength),
-    {
-        // subgraph_set.into_iter().collect()
->>>>>>> ef6cba86
         interface.load(syndrome_pattern, dual_module);
         self.load(interface, dual_module);
     }
