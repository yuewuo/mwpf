--- conflicted
+++ resolved
@@ -21,19 +21,11 @@
     #[derivative(Debug = "ignore")]
     pub hash_value: u64,
     /// subset of vertices
-<<<<<<< HEAD
-    pub vertices: BTreeSet<VertexPtr>,
+    pub vertices: FastIterSet<VertexPtr>,
     /// subset of edges
-    pub edges: BTreeSet<EdgePtr>,
+    pub edges: FastIterSet<EdgePtr>,
     /// the hair of the invalid subgraph, to avoid repeated computation
-    pub hair: BTreeSet<EdgePtr>,
-=======
-    pub vertices: FastIterSet<VertexIndex>,
-    /// subset of edges
-    pub edges: FastIterSet<EdgeIndex>,
-    /// the hair of the invalid subgraph, to avoid repeated computation
-    pub hair: FastIterSet<EdgeIndex>,
->>>>>>> 16db94a6
+    pub hair: FastIterSet<EdgePtr>,
 }
 
 impl Hash for InvalidSubgraph {
@@ -64,20 +56,11 @@
 impl InvalidSubgraph {
     /// construct an invalid subgraph using only $E_S$, and constructing the $V_S$ by $\cup E_S$
     #[allow(clippy::unnecessary_cast)]
-<<<<<<< HEAD
-    pub fn new(edges: &BTreeSet<EdgePtr>) -> Self {
-        let mut vertices: BTreeSet<VertexPtr> = BTreeSet::new();
+    pub fn new(edges: &FastIterSet<EdgePtr>) -> Self {
+        let mut vertices: BTreeSet<VertexPtr> = FastIterSet::new();
         for edge_ptr in edges.iter() {
             for vertex_ptr in edge_ptr.read_recursive().vertices.iter() {
                 vertices.insert(vertex_ptr.upgrade_force().clone());
-=======
-    pub fn new(edges: FastIterSet<EdgeIndex>, decoding_graph: &DecodingHyperGraph) -> Self {
-        let mut vertices = FastIterSet::new();
-        for &edge_index in edges.iter() {
-            let hyperedge = &decoding_graph.model_graph.initializer.weighted_edges[edge_index as usize];
-            for &vertex_index in hyperedge.vertices.iter() {
-                vertices.insert(vertex_index);
->>>>>>> 16db94a6
             }
         }
         Self::new_complete(&vertices, edges)
@@ -85,27 +68,13 @@
 
     /// complete definition of invalid subgraph $S = (V_S, E_S)$
     #[allow(clippy::unnecessary_cast)]
-<<<<<<< HEAD
-    pub fn new_complete(vertices: &BTreeSet<VertexPtr>, edges: &BTreeSet<EdgePtr>) -> Self {
-        let mut hair = BTreeSet::new();
+    pub fn new_complete(vertices: &FastIterSet<VertexPtr>, edges: &FastIterSet<EdgePtr>) -> Self {
+        let mut hair = FastIterSet::new();
         for vertex_ptr in vertices.iter() {
             for edge_weak in vertex_ptr.read_recursive().edges.iter() {
                 let edge_ptr = edge_weak.upgrade_force();
                 if !edges.contains(&edge_ptr) {
                     hair.insert(edge_ptr);
-=======
-    pub fn new_complete(
-        vertices: FastIterSet<VertexIndex>,
-        edges: FastIterSet<EdgeIndex>,
-        decoding_graph: &DecodingHyperGraph,
-    ) -> Self {
-        let mut hair = FastIterSet::new();
-        for &vertex_index in vertices.iter() {
-            let vertex = &decoding_graph.model_graph.vertices[vertex_index as usize];
-            for &edge_index in vertex.edges.iter() {
-                if !edges.contains(&edge_index) {
-                    hair.insert(edge_index);
->>>>>>> 16db94a6
                 }
             }
         }
@@ -115,11 +84,7 @@
     }
 
     /// create $S = (V_S, E_S)$ and $\delta(S)$ directly, without any checks
-<<<<<<< HEAD
-    pub fn new_raw(vertices: &BTreeSet<VertexPtr>, edges: &BTreeSet<EdgePtr>, hair: &BTreeSet<EdgePtr>) -> Self {
-=======
-    pub fn new_raw(vertices: FastIterSet<VertexIndex>, edges: FastIterSet<EdgeIndex>, hair: FastIterSet<EdgeIndex>) -> Self {
->>>>>>> 16db94a6
+    pub fn new_raw(vertices: &FastIterSet<VertexPtr>, edges: &FastIterSet<EdgePtr>, hair: &FastIterSet<EdgePtr>) -> Self {
         let mut invalid_subgraph = Self {
             hash_value: 0,
             vertices: vertices.clone(),
@@ -251,44 +216,19 @@
 
 // shortcuts for easier code writing at debugging
 impl InvalidSubgraph {
-<<<<<<< HEAD
-    pub fn new_ptr(edges: &BTreeSet<EdgePtr>) -> Arc<Self> {
+    pub fn new_ptr(edges: &FastIterSet<EdgePtr>) -> Arc<Self> {
         Arc::new(Self::new(edges))
-=======
-    pub fn new_ptr(edges: FastIterSet<EdgeIndex>, decoding_graph: &DecodingHyperGraph) -> Arc<Self> {
-        Arc::new(Self::new(edges, decoding_graph))
->>>>>>> 16db94a6
     }
     pub fn new_vec_ptr(edges: &[EdgePtr]) -> Arc<Self> {
         let strong_edges: BTreeSet<EdgePtr> = edges.iter().cloned().collect::<BTreeSet<_>>();
         Self::new_ptr(&strong_edges)
     }
-<<<<<<< HEAD
-    pub fn new_complete_ptr(vertices: &BTreeSet<VertexPtr>, edges: &BTreeSet<EdgePtr>) -> Arc<Self> {
+    pub fn new_complete_ptr(vertices: &FastIterSet<VertexPtr>, edges: &FastIterSet<EdgePtr>) -> Arc<Self> {
         Arc::new(Self::new_complete(vertices, edges))
     }
-    pub fn new_complete_vec_ptr(vertices: &BTreeSet<VertexPtr>, edges: &[EdgePtr]) -> Arc<Self> {
-        let strong_edges: BTreeSet<EdgePtr> = edges.iter().cloned().collect::<BTreeSet<_>>();
+    pub fn new_complete_vec_ptr(vertices: &FastIterSet<VertexPtr>, edges: &[EdgePtr]) -> Arc<Self> {
+        let strong_edges: FastIterSet<EdgePtr> = edges.iter().cloned().collect::<FastIterSet<_>>();
         Self::new_complete_ptr(vertices, &strong_edges)
-=======
-    pub fn new_complete_ptr(
-        vertices: FastIterSet<VertexIndex>,
-        edges: FastIterSet<EdgeIndex>,
-        decoding_graph: &DecodingHyperGraph,
-    ) -> Arc<Self> {
-        Arc::new(Self::new_complete(vertices, edges, decoding_graph))
-    }
-    pub fn new_complete_vec_ptr(
-        vertices: FastIterSet<VertexIndex>,
-        edges: &[EdgeIndex],
-        decoding_graph: &DecodingHyperGraph,
-    ) -> Arc<Self> {
-        Self::new_complete_ptr(
-            vertices.iter().cloned().collect(),
-            edges.iter().cloned().collect(),
-            decoding_graph,
-        )
->>>>>>> 16db94a6
     }
 }
 
@@ -314,7 +254,6 @@
 
         let invalid_subgraph_1 = InvalidSubgraph::new_from_indices(btreeset! {13}, &mut dual_module);
         println!("invalid_subgraph_1: {invalid_subgraph_1:?}");
-<<<<<<< HEAD
         assert_eq!(
             invalid_subgraph_1
                 .vertices
@@ -338,13 +277,6 @@
                 .map(|e| e.read_recursive().edge_index)
                 .collect::<HashSet<_>>(),
             vec![5, 6, 9, 10, 11, 12, 14, 15, 16, 17].into_iter().collect::<HashSet<_>>()
-=======
-        assert_eq!(sorted_vec(invalid_subgraph_1.vertices.into_iter().collect()), vec![2, 6, 7]);
-        assert_eq!(sorted_vec(invalid_subgraph_1.edges.into_iter().collect()), vec![13]);
-        assert_eq!(
-            sorted_vec(invalid_subgraph_1.hair.into_iter().collect()),
-            vec![5, 6, 9, 10, 11, 12, 14, 15, 16, 17]
->>>>>>> 16db94a6
         );
     }
 
@@ -369,28 +301,20 @@
     #[test]
     fn invalid_subgraph_hash() {
         // cargo test invalid_subgraph_hash -- --nocapture
-<<<<<<< HEAD
         let visualize_filename = "invalid_subgraph_good.json".to_string();
         // we use an arbitrary decoding graph, the defect vertices here are not loaded
         let (decoding_graph, ..) = color_code_5_decoding_graph(vec![7, 1], visualize_filename);
         let initializer = decoding_graph.model_graph.initializer.clone();
         let mut dual_module = DualModulePQ::new_empty(&initializer);
 
-        let vertices: BTreeSet<VertexIndex> = [1, 2, 3].into();
-        let edges: BTreeSet<EdgeIndex> = [4, 5].into();
-        let hair: BTreeSet<EdgeIndex> = [6, 7, 8].into();
+        let vertices: FastIterSet<VertexIndex> = [1, 2, 3].into();
+        let edges: FastIterSet<EdgeIndex> = [4, 5].into();
+        let hair: FastIterSet<EdgeIndex> = [6, 7, 8].into();
 
         let invalid_subgraph_1 =
             InvalidSubgraph::new_raw_from_indices(vertices.clone(), edges.clone(), hair.clone(), &mut dual_module);
         let invalid_subgraph_2 =
             InvalidSubgraph::new_raw_from_indices(vertices.clone(), edges.clone(), hair.clone(), &mut dual_module);
-=======
-        let vertices: FastIterSet<VertexIndex> = [1, 2, 3].into();
-        let edges: FastIterSet<EdgeIndex> = [4, 5].into();
-        let hair: FastIterSet<EdgeIndex> = [6, 7, 8].into();
-        let invalid_subgraph_1 = InvalidSubgraph::new_raw(vertices.clone(), edges.clone(), hair.clone());
-        let invalid_subgraph_2 = InvalidSubgraph::new_raw(vertices.clone(), edges.clone(), hair.clone());
->>>>>>> 16db94a6
         assert_eq!(invalid_subgraph_1, invalid_subgraph_2);
         // they should have the same hash value
         assert_eq!(
