--- conflicted
+++ resolved
@@ -120,12 +120,8 @@
     /// scales such that the maximum integer weight is 10000 and the minimum is 1
     fn compute_weights(&mut self, max_weight: Weight) {
         let (_vertices, edges) = self.vertices_edges();
-<<<<<<< HEAD
+        let mut unscaled_weights = Vec::<f64>::with_capacity(edges.len());
         let mut original_max_weight = 0.;
-=======
-        let mut unscaled_weights = Vec::<f64>::with_capacity(edges.len());
-        let mut max_weight = 0.;
->>>>>>> ef6cba86
         for edge in edges.iter() {
             let weight = weight_of_p(edge.p);
             if weight > original_max_weight {
@@ -137,13 +133,8 @@
         // scale all weights but set the smallest to 1
         for edge in edges.iter_mut() {
             let weight = weight_of_p(edge.p);
-<<<<<<< HEAD
             let new_weight: Weight = ((max_weight as f64) * weight / original_max_weight).round() as Weight;
             edge.weight = if new_weight == 0 { 1 } else { new_weight }; // weight is required to be even
-=======
-            let new_weight: Weight = ((weight_upper_limit as f64) * weight / max_weight).round() as Weight;
-            edge.weight = if new_weight == 0 { 1 } else { new_weight };
->>>>>>> ef6cba86
         }
         self.set_unscaled_weights(unscaled_weights);
     }
