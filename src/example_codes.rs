//! Example Decoding
//!
//! This module contains several abstract decoding hypergraph and it's randomized simulator utilities.
//! This helps to debug, but it doesn't corresponds to real noise model, nor it's capable of simulating circuit-level noise model.
//! For complex noise model and simulator functionality, please see <https://github.com/yuewuo/QEC-Playground>
//!
//! Note that these examples are not optimized for cache for simplicity.
//! To maximize code efficiency, user should design how to group vertices such that memory speed is constant for arbitrary large code distance.
//!

use crate::derivative::Derivative;
use crate::model_hypergraph::*;
use crate::num_traits::{FromPrimitive, ToPrimitive, Zero};
use crate::rand_xoshiro::rand_core::SeedableRng;
use crate::serde_json;
use crate::util::*;
#[cfg(feature = "python_binding")]
use crate::util_py::*;
use crate::visualize::*;
use hashbrown::{HashMap, HashSet};
#[cfg(feature = "python_binding")]
use pyo3::prelude::*;

use std::fs::File;
use std::io::{self, BufRead};
use std::sync::Arc;

/// Vertex corresponds to a stabilizer measurement bit
#[derive(Derivative, Clone)]
#[derivative(Debug)]
#[cfg_attr(feature = "python_binding", pyclass(module = "mwpf", get_all, set_all))]
pub struct CodeVertex {
    /// position helps to visualize
    pub position: VisualizePosition,
    /// neighbor edges helps to set find individual edge
    pub neighbor_edges: Vec<EdgeIndex>,
    /// whether it's a defect
    pub is_defect: bool,
}

#[cfg(feature = "python_binding")]
#[pymethods]
impl CodeVertex {
    fn __repr__(&self) -> String {
        format!("{:?}", self)
    }
}

/// Edge flips the measurement result of two vertices
#[derive(Derivative, Clone)]
#[derivative(Debug)]
#[cfg_attr(feature = "python_binding", pyclass(module = "mwpf"))]
pub struct CodeEdge {
    /// the two vertices incident to this edge; in quantum LDPC codes this should be only a handful of vertices
    pub vertices: Vec<VertexIndex>,
    /// probability of flipping the results of these vertices; do not set p to 0 to remove edge: if desired, create a new code type without those edges
    pub p: f64,
    /// probability of having a reported event of error on this edge (aka erasure errors)
    pub pe: f64,
    /// the integer weight of this edge
    pub weight: Weight,
    /// whether this edge is erased
    pub is_erasure: bool,
}

impl CodeEdge {
    pub fn new(vertices: Vec<VertexIndex>) -> Self {
        Self {
            vertices,
            p: 0.,
            pe: 0.,
            weight: Rational::zero(),
            is_erasure: false,
        }
    }
}

#[cfg(feature = "python_binding")]
#[pymethods]
impl CodeEdge {
    #[new]
    fn py_new(vertices: Vec<VertexIndex>) -> Self {
        Self::new(vertices)
    }
    fn __repr__(&self) -> String {
        format!("{:?}", self)
    }
    #[getter]
    fn get_vertices(&self) -> Vec<VertexIndex> {
        self.vertices.clone()
    }
    #[setter]
    fn set_vertices(&mut self, vertices: Vec<VertexIndex>) {
        self.vertices = vertices;
    }
    #[getter]
    fn get_p(&self) -> f64 {
        self.p.clone()
    }
    #[setter]
    fn set_p(&mut self, p: f64) {
        self.p = p;
    }
    #[getter]
    fn get_pe(&self) -> f64 {
        self.pe.clone()
    }
    #[setter]
    fn set_pe(&mut self, pe: f64) {
        self.pe = pe;
    }
    #[getter]
    fn get_weight(&self) -> PyRational {
        self.weight.clone().into()
    }
    #[setter]
    fn set_weight(&mut self, weight: &Bound<PyAny>) {
        self.weight = PyRational::from(weight).0;
    }
    #[getter]
    fn get_is_erasure(&self) -> bool {
        self.is_erasure.clone()
    }
    #[setter]
    fn set_is_erasure(&mut self, is_erasure: bool) {
        self.is_erasure = is_erasure;
    }
}

/// default function for computing (pre-scaled) weight from probability
#[cfg_attr(feature = "python_binding", pyfunction)]
pub fn weight_of_p(p: f64) -> f64 {
    // note: allowed negative weight handling
    // assert!((0. ..0.5).contains(&p), "p must be a reasonable value between 0 and 50%");
    ((1. - p) / p).ln()
}

pub trait ExampleCode {
    /// get mutable references to vertices and edges
    fn vertices_edges(&mut self) -> (&mut Vec<CodeVertex>, &mut Vec<CodeEdge>);
    fn immutable_vertices_edges(&self) -> (&Vec<CodeVertex>, &Vec<CodeEdge>);

    /// get the number of vertices
    fn vertex_num(&self) -> VertexNum {
        self.immutable_vertices_edges().0.len() as VertexNum
    }

    /// get the number of edges
    fn edge_num(&self) -> usize {
        self.immutable_vertices_edges().1.len()
    }

    /// get edges for iteration
    fn edges(&self) -> &Vec<CodeEdge> {
        self.immutable_vertices_edges().1
    }

    /// get mutable edges for iteration
    fn edges_mut(&mut self) -> &mut Vec<CodeEdge> {
        self.vertices_edges().1
    }

    /// generic method that automatically computes integer weights from probabilities,
    /// scales such that the maximum integer weight is 10000 and the minimum is 1
    fn compute_weights(&mut self) {
        let (_vertices, edges) = self.vertices_edges();

        for edge in edges.iter_mut() {
            let weight = weight_of_p(edge.p);
            edge.weight = Rational::from_f64(weight).unwrap();
        }
    }

    /// get weights of dual module
    fn get_weights(&self) -> Vec<Weight> {
        let (_vertices, edges) = self.immutable_vertices_edges();
        let mut weights = Vec::with_capacity(edges.len());
        for edge in edges.iter() {
            weights.push(edge.weight.clone());
        }
        weights
    }

    /// remove duplicate edges by keeping one with largest probability
    #[allow(clippy::unnecessary_cast)]
    fn remove_duplicate_edges(&mut self) {
        let (_vertices, edges) = self.vertices_edges();
        let mut remove_edges = HashSet::new();
        let mut existing_edges = HashMap::<Vec<VertexIndex>, EdgeIndex>::with_capacity(edges.len() * 2);
        for (edge_idx, edge) in edges.iter().enumerate() {
            let mut vertices = edge.vertices.clone();
            vertices.sort();
            if existing_edges.contains_key(&vertices) {
                let previous_idx = existing_edges[&vertices];
                if edge.p > edges[previous_idx as usize].p {
                    remove_edges.insert(previous_idx);
                } else {
                    remove_edges.insert(edge_idx as EdgeIndex);
                }
            }
            existing_edges.insert(vertices, edge_idx as EdgeIndex);
        }
        let mut dedup_edges = Vec::with_capacity(edges.len());
        for (edge_idx, edge) in edges.drain(..).enumerate() {
            if !remove_edges.contains(&(edge_idx as EdgeIndex)) {
                dedup_edges.push(edge);
            }
        }
        *edges = dedup_edges;
    }

    /// sanity check to avoid duplicate edges that are hard to debug
    fn sanity_check(&self) -> Result<(), String> {
        let (vertices, edges) = self.immutable_vertices_edges();
        // check the graph is reasonable
        if vertices.is_empty() || edges.is_empty() {
            return Err("empty graph".to_string());
        }
        // check duplicated edges
        let mut existing_edges = HashMap::<Vec<VertexIndex>, EdgeIndex>::with_capacity(edges.len() * 2);
        for (edge_idx, edge) in edges.iter().enumerate() {
            let mut vertices = edge.vertices.clone();
            if vertices.is_empty() {
                return Err(format!("empty hyperedge {}", edge_idx));
            }
            vertices.sort();
            let length_before_dedup = vertices.len();
            vertices.dedup();
            if vertices.len() != length_before_dedup {
                return Err(format!(
                    "edge {} contains duplicate vertices, after dedup it's {:?}",
                    edge_idx, vertices
                ));
            }
            if existing_edges.contains_key(&vertices) {
                let previous_idx = existing_edges[&vertices];
                return Err(format!(
                    "duplicate edge {} and {} with incident vertices {:?}",
                    previous_idx, edge_idx, vertices
                ));
            }
            existing_edges.insert(vertices, edge_idx as EdgeIndex);
        }
        // check duplicated referenced edge from each vertex
        for (vertex_idx, vertex) in vertices.iter().enumerate() {
            let mut existing_edges = HashMap::<EdgeIndex, ()>::new();
            if vertex.neighbor_edges.is_empty() {
                return Err(format!("vertex {} do not have any neighbor edges", vertex_idx));
            }
            for edge_idx in vertex.neighbor_edges.iter() {
                if existing_edges.contains_key(edge_idx) {
                    return Err(format!("duplicate referred edge {} from vertex {}", edge_idx, vertex_idx));
                }
                existing_edges.insert(*edge_idx, ());
            }
        }
        Ok(())
    }

    /// set probability of all edges; user can set individual probabilities
    fn set_probability(&mut self, p: f64) {
        let (_vertices, edges) = self.vertices_edges();
        for edge in edges.iter_mut() {
            edge.p = p;
        }
    }

    /// set erasure probability of all edges; user can set individual probabilities
    fn set_erasure_probability(&mut self, pe: f64) {
        let (_vertices, edges) = self.vertices_edges();
        for edge in edges.iter_mut() {
            edge.pe = pe;
        }
    }

    /// automatically create vertices given edges
    #[allow(clippy::unnecessary_cast)]
    fn fill_vertices(&mut self, vertex_num: VertexNum) {
        let (vertices, edges) = self.vertices_edges();
        vertices.clear();
        vertices.reserve(vertex_num as usize);
        for _ in 0..vertex_num {
            vertices.push(CodeVertex {
                position: VisualizePosition::new(0., 0., 0.),
                neighbor_edges: Vec::new(),
                is_defect: false,
            });
        }
        for (edge_idx, edge) in edges.iter().enumerate() {
            for vertex_index in edge.vertices.iter() {
                let vertex = &mut vertices[*vertex_index as usize];
                vertex.neighbor_edges.push(edge_idx as EdgeIndex);
            }
        }
    }

    /// gather all positions of vertices
    fn get_positions(&self) -> Vec<VisualizePosition> {
        let (vertices, _edges) = self.immutable_vertices_edges();
        let mut positions = Vec::with_capacity(vertices.len());
        for vertex in vertices.iter() {
            positions.push(vertex.position.clone());
        }
        positions
    }

    /// generate standard interface to instantiate MWPF solver
    fn get_initializer(&self) -> SolverInitializer {
        let (vertices, edges) = self.immutable_vertices_edges();
        let vertex_num = vertices.len() as VertexIndex;
        let mut weighted_edges = Vec::with_capacity(edges.len());
        for edge in edges.iter() {
            weighted_edges.push(HyperEdge::new(edge.vertices.clone(), edge.weight.clone()));
        }
        SolverInitializer::new(vertex_num, weighted_edges)
    }

    fn get_model_graph(&self) -> Arc<ModelHyperGraph> {
        let initializer = Arc::new(self.get_initializer());
        Arc::new(ModelHyperGraph::new(initializer))
    }

    /// set defect vertices (non-trivial measurement result in case of single round of measurement,
    /// or different result from the previous round in case of multiple rounds of measurement)
    #[allow(clippy::unnecessary_cast)]
    fn set_defect_vertices(&mut self, defect_vertices: &[VertexIndex]) {
        let (vertices, _edges) = self.vertices_edges();
        for vertex in vertices.iter_mut() {
            vertex.is_defect = false;
        }
        for vertex_idx in defect_vertices.iter() {
            let vertex = &mut vertices[*vertex_idx as usize];
            vertex.is_defect = true;
        }
    }

    #[allow(clippy::unnecessary_cast)]
    fn set_physical_errors(&mut self, physical_errors: &[EdgeIndex]) {
        // clear existing errors
        self.set_defect_vertices(&[]);
        let (vertices, edges) = self.vertices_edges();
        for edge_idx in physical_errors {
            let edge = &edges[*edge_idx as usize];
            for vertex_idx in edge.vertices.iter() {
                vertices[*vertex_idx as usize].is_defect = !vertices[*vertex_idx as usize].is_defect;
            }
        }
    }

    /// check if the correction is valid, i.e., has the same syndrome with the input
    fn validate_correction(&mut self, correction: &OutputSubgraph) {
        // first check if the correction is valid, i.e., has the same defect
        let original_defect_vertices = self.get_defect_vertices();
        let correction_edges: Vec<EdgeIndex> = correction.iter().cloned().collect();
        self.set_physical_errors(&correction_edges);
        let new_defect_vertices = self.get_defect_vertices();
        assert_eq!(
            original_defect_vertices, new_defect_vertices,
            "invalid correction: parity check does not match input"
        );
        self.set_defect_vertices(&original_defect_vertices);
    }

    /// set erasure edges
    #[allow(clippy::unnecessary_cast)]
    fn set_erasures(&mut self, erasures: &[EdgeIndex]) {
        let (_vertices, edges) = self.vertices_edges();
        for edge in edges.iter_mut() {
            edge.is_erasure = false;
        }
        for edge_idx in erasures.iter() {
            let edge = &mut edges[*edge_idx as usize];
            edge.is_erasure = true;
        }
    }

    /// set syndrome
    fn set_syndrome(&mut self, syndrome_pattern: &SyndromePattern) {
        self.set_defect_vertices(&syndrome_pattern.defect_vertices);
        self.set_erasures(&syndrome_pattern.erasures);
    }

    /// get current defect vertices
    fn get_defect_vertices(&self) -> Vec<VertexIndex> {
        let (vertices, _edges) = self.immutable_vertices_edges();
        let mut syndrome = Vec::new();
        for (vertex_idx, vertex) in vertices.iter().enumerate() {
            if vertex.is_defect {
                syndrome.push(vertex_idx as VertexIndex);
            }
        }
        syndrome
    }

    /// get current erasure edges
    fn get_erasures(&self) -> Vec<EdgeIndex> {
        let (_vertices, edges) = self.immutable_vertices_edges();
        let mut erasures = Vec::new();
        for (edge_idx, edge) in edges.iter().enumerate() {
            if edge.is_erasure {
                erasures.push(edge_idx as EdgeIndex);
            }
        }
        erasures
    }

    /// get current syndrome
    fn get_syndrome(&self) -> SyndromePattern {
        SyndromePattern::new_erasure(self.get_defect_vertices(), self.get_erasures())
    }

    /// apply an error by flipping the vertices incident to it
    #[allow(clippy::unnecessary_cast)]
    fn apply_error(&mut self, edge_index: EdgeIndex) {
        let (vertices, edges) = self.vertices_edges();
        let edge = &edges[edge_index as usize];
        for vertex_index in edge.vertices.iter() {
            let vertex = &mut vertices[*vertex_index as usize];
            vertex.is_defect = !vertex.is_defect;
        }
    }

    fn apply_errors(&mut self, edge_indices: &[EdgeIndex]) {
        for &edge_index in edge_indices.iter() {
            self.apply_error(edge_index);
        }
    }

    /// generate random errors based on the edge probabilities and a seed for pseudo number generator
    #[allow(clippy::unnecessary_cast)]
    fn generate_random_errors(&mut self, seed: u64) -> (SyndromePattern, Subgraph) {
        let mut rng = DeterministicRng::seed_from_u64(seed);
        let (vertices, edges) = self.vertices_edges();
        for vertex in vertices.iter_mut() {
            vertex.is_defect = false;
        }
        let mut error_pattern = vec![];
        for (edge_index, edge) in edges.iter_mut().enumerate() {
            let p = if rng.next_f64() < edge.pe {
                edge.is_erasure = true;
                0.5 // when erasure happens, there are 50% chance of error
            } else {
                edge.is_erasure = false;
                edge.p
            };
            if rng.next_f64() < p {
                for vertex_index in edge.vertices.iter() {
                    let vertex = &mut vertices[*vertex_index as usize];
                    vertex.is_defect = !vertex.is_defect;
                }
                error_pattern.push(edge_index as EdgeIndex)
            }
        }
        (self.get_syndrome(), error_pattern)
    }

    fn is_defect(&self, vertex_idx: usize) -> bool {
        let (vertices, _edges) = self.immutable_vertices_edges();
        vertices[vertex_idx].is_defect
    }
}

#[cfg(feature = "python_binding")]
use rand::{thread_rng, Rng};

#[cfg(feature = "python_binding")]
macro_rules! bind_trait_example_code {
    ($struct_name:ident) => {
        #[pymethods]
        impl $struct_name {
            fn __repr__(&self) -> String {
                format!("{:?}", self)
            }
            #[pyo3(name = "vertex_num")]
            fn trait_vertex_num(&self) -> VertexNum {
                self.vertex_num()
            }
            #[pyo3(name = "compute_weights")]
            fn trait_compute_weights(&mut self) {
                self.compute_weights()
            }
            #[pyo3(name = "sanity_check")]
            fn trait_sanity_check(&self) -> Option<String> {
                self.sanity_check().err()
            }
            #[pyo3(name = "set_probability")]
            fn trait_set_probability(&mut self, p: f64) {
                self.set_probability(p)
            }
            #[pyo3(name = "set_erasure_probability")]
            fn trait_set_erasure_probability(&mut self, p: f64) {
                self.set_erasure_probability(p)
            }
            #[pyo3(name = "fill_vertices")]
            fn trait_fill_vertices(&mut self, vertex_num: VertexNum) {
                self.fill_vertices(vertex_num)
            }
            #[pyo3(name = "get_positions")]
            fn trait_get_positions(&self) -> Vec<VisualizePosition> {
                self.get_positions()
            }
            #[pyo3(name = "get_initializer")]
            fn trait_get_initializer(&self) -> SolverInitializer {
                self.get_initializer()
            }
            #[pyo3(name = "set_defect_vertices")]
            fn trait_set_defect_vertices(&mut self, defect_vertices: Vec<VertexIndex>) {
                self.set_defect_vertices(&defect_vertices)
            }
            #[pyo3(name = "set_physical_errors")]
            fn trait_set_physical_errors(&mut self, physical_errors: Vec<EdgeIndex>) {
                self.set_physical_errors(&physical_errors)
            }
            #[pyo3(name = "set_erasures")]
            fn trait_set_erasures(&mut self, erasures: Vec<EdgeIndex>) {
                self.set_erasures(&erasures)
            }
            #[pyo3(name = "set_syndrome")]
            fn trait_set_syndrome(&mut self, syndrome_pattern: &SyndromePattern) {
                self.set_syndrome(syndrome_pattern)
            }
            #[pyo3(name = "get_defect_vertices")]
            fn trait_get_defect_vertices(&self) -> Vec<VertexIndex> {
                self.get_defect_vertices()
            }
            #[pyo3(name = "validate_correction")]
            fn trait_validate_correction(&mut self, correction: Vec<EdgeIndex>) {
                self.validate_correction(&OutputSubgraph::from(correction))
            }
            #[pyo3(name = "get_erasures")]
            fn trait_get_erasures(&self) -> Vec<EdgeIndex> {
                self.get_erasures()
            }
            #[pyo3(name = "get_syndrome")]
            fn trait_get_syndrome(&self) -> SyndromePattern {
                self.get_syndrome()
            }
            #[pyo3(name = "generate_random_errors", signature = (seed=thread_rng().gen()))]
            fn trait_generate_random_errors(&mut self, seed: u64) -> (SyndromePattern, Subgraph) {
                self.generate_random_errors(seed)
            }
            #[pyo3(name = "is_defect")]
            fn trait_is_defect(&mut self, vertex_idx: usize) -> bool {
                self.is_defect(vertex_idx)
            }
            #[pyo3(name = "snapshot", signature = (abbrev=true))]
            fn trait_snapshot(&mut self, abbrev: bool) -> PyObject {
                json_to_pyobject(self.snapshot(abbrev))
            }
        }
    };
}

impl<T> MWPSVisualizer for T
where
    T: ExampleCode,
{
    fn snapshot(&self, abbrev: bool) -> serde_json::Value {
        let (self_vertices, self_edges) = self.immutable_vertices_edges();
        let mut vertices = Vec::<serde_json::Value>::new();
        for vertex in self_vertices.iter() {
            vertices.push(json!({
                if abbrev { "s" } else { "is_defect" }: i32::from(vertex.is_defect),
            }));
        }
        let mut edges = Vec::<serde_json::Value>::new();
        for edge in self_edges.iter() {
            edges.push(json!({
                if abbrev { "w" } else { "weight" }: edge.weight.to_f64(),
                "wn": numer_of(&edge.weight),
                "wd": denom_of(&edge.weight),
                if abbrev { "v" } else { "vertices" }: edge.vertices,
            }));
        }
        json!({
            "vertices": vertices,
            "edges": edges,
        })
    }
}

/// perfect quantum repetition code
#[derive(Clone, Debug)]
#[cfg_attr(feature = "python_binding", pyclass(module = "mwpf", get_all, set_all))]
pub struct CodeCapacityRepetitionCode {
    /// vertices in the code
    pub vertices: Vec<CodeVertex>,
    /// nearest-neighbor edges in the decoding graph
    pub edges: Vec<CodeEdge>,
    /// unscaled weights for BP
    pub unscaled_weights: Vec<f64>,
}

impl ExampleCode for CodeCapacityRepetitionCode {
    fn vertices_edges(&mut self) -> (&mut Vec<CodeVertex>, &mut Vec<CodeEdge>) {
        (&mut self.vertices, &mut self.edges)
    }
    fn immutable_vertices_edges(&self) -> (&Vec<CodeVertex>, &Vec<CodeEdge>) {
        (&self.vertices, &self.edges)
    }
}

#[cfg(feature = "python_binding")]
bind_trait_example_code! {CodeCapacityRepetitionCode}

impl CodeCapacityRepetitionCode {
    pub fn new(d: VertexNum, p: f64) -> Self {
        let mut code = Self::create_code(d);
        code.set_probability(p);
        code.compute_weights();
        code
    }

    pub fn create_code(d: VertexNum) -> Self {
        assert!(d >= 3 && d % 2 == 1, "d must be odd integer >= 3");
        let vertex_num = d - 1;
        // create edges
        let mut edges = Vec::new();
        for i in 0..d - 2 {
            edges.push(CodeEdge::new(vec![i, i + 1]));
        }
        edges.push(CodeEdge::new(vec![0])); // the left-most edge
        edges.push(CodeEdge::new(vec![d - 2])); // the right-most edge
        let mut code = Self {
            vertices: Vec::new(),
            edges,
            unscaled_weights: Vec::new(),
        };
        // create vertices
        code.fill_vertices(vertex_num);
        let mut positions = Vec::new();
        for i in 0..d - 1 {
            positions.push(VisualizePosition::new(0., i as f64, 0.));
        }
        for (i, position) in positions.into_iter().enumerate() {
            code.vertices[i].position = position;
        }
        code
    }
}

#[cfg(feature = "python_binding")]
#[pymethods]
impl CodeCapacityRepetitionCode {
    #[new]
    #[pyo3(signature = (d, p))]
    fn py_new(d: VertexNum, p: f64) -> Self {
        Self::new(d, p)
    }

    #[staticmethod]
    #[pyo3(name = "create_code")]
    fn py_create_code(d: VertexNum) -> Self {
        Self::create_code(d)
    }
}

/// code capacity noise model is a single measurement round with perfect stabilizer measurements;
/// e.g. this is the decoding graph of a CSS surface code (standard one, not rotated one) with X-type stabilizers
#[derive(Clone, Debug)]
#[cfg_attr(feature = "python_binding", pyclass(module = "mwpf", get_all, set_all))]
pub struct CodeCapacityPlanarCode {
    /// vertices in the code
    pub vertices: Vec<CodeVertex>,
    /// nearest-neighbor edges in the decoding graph
    pub edges: Vec<CodeEdge>,
    /// unscaled weights for BP
    pub unscaled_weights: Vec<f64>,
}

impl ExampleCode for CodeCapacityPlanarCode {
    fn vertices_edges(&mut self) -> (&mut Vec<CodeVertex>, &mut Vec<CodeEdge>) {
        (&mut self.vertices, &mut self.edges)
    }
    fn immutable_vertices_edges(&self) -> (&Vec<CodeVertex>, &Vec<CodeEdge>) {
        (&self.vertices, &self.edges)
    }
}

#[cfg(feature = "python_binding")]
bind_trait_example_code! {CodeCapacityPlanarCode}

impl CodeCapacityPlanarCode {
    pub fn new(d: VertexNum, p: f64) -> Self {
        let mut code = Self::create_code(d);
        code.set_probability(p);
        code.compute_weights();
        code
    }

    pub fn create_code(d: VertexNum) -> Self {
        assert!(d >= 3 && d % 2 == 1, "d must be odd integer >= 3");
        let row_vertex_num = d - 1;
        let vertex_num = row_vertex_num * d; // `d` rows
                                             // create edges
        let mut edges = Vec::new();
        for row in 0..d {
            let bias = row * row_vertex_num;
            for i in 0..d - 2 {
                edges.push(CodeEdge::new(vec![bias + i, bias + i + 1]));
            }
            edges.push(CodeEdge::new(vec![bias])); // the left-most edge
            edges.push(CodeEdge::new(vec![bias + d - 2])); // the right-most edge
            if row + 1 < d {
                for i in 0..d - 1 {
                    edges.push(CodeEdge::new(vec![bias + i, bias + i + row_vertex_num]));
                }
            }
        }
        let mut code = Self {
            vertices: Vec::new(),
            edges,
            unscaled_weights: Vec::new(),
        };
        // create vertices
        code.fill_vertices(vertex_num);
        let mut positions = Vec::new();
        for row in 0..d {
            for i in 0..row_vertex_num {
                positions.push(VisualizePosition::new(row as f64, i as f64, 0.));
            }
        }
        for (i, position) in positions.into_iter().enumerate() {
            code.vertices[i].position = position;
        }
        code
    }
}

#[cfg(feature = "python_binding")]
#[pymethods]
impl CodeCapacityPlanarCode {
    #[new]
    #[pyo3(signature = (d, p))]
    fn py_new(d: VertexNum, p: f64) -> Self {
        Self::new(d, p)
    }

    #[staticmethod]
    #[pyo3(name = "create_code")]
    fn py_create_code(d: VertexNum) -> Self {
        Self::create_code(d)
    }
}

/// code capacity noise model is a single measurement round with perfect stabilizer measurements;
/// e.g. this is the decoding graph of a CSS surface code (standard one, not rotated one) with both stabilizers and
/// depolarizing noise model (X, Y, Z)
#[derive(Clone, Debug)]
#[cfg_attr(feature = "python_binding", pyclass(module = "mwpf", get_all, set_all))]
pub struct CodeCapacityDepolarizePlanarCode {
    /// vertices in the code
    pub vertices: Vec<CodeVertex>,
    /// nearest-neighbor edges in the decoding graph
    pub edges: Vec<CodeEdge>,
    /// unscaled weights for BP
    pub unscaled_weights: Vec<f64>,
}

impl ExampleCode for CodeCapacityDepolarizePlanarCode {
    fn vertices_edges(&mut self) -> (&mut Vec<CodeVertex>, &mut Vec<CodeEdge>) {
        (&mut self.vertices, &mut self.edges)
    }
    fn immutable_vertices_edges(&self) -> (&Vec<CodeVertex>, &Vec<CodeEdge>) {
        (&self.vertices, &self.edges)
    }
}

#[cfg(feature = "python_binding")]
bind_trait_example_code! {CodeCapacityDepolarizePlanarCode}

impl CodeCapacityDepolarizePlanarCode {
    pub fn new(d: VertexNum, p: f64) -> Self {
        let mut code = Self::create_code(d, true);
        code.set_probability(p);
        code.compute_weights();
        code
    }

    pub fn new_no_y(d: VertexNum, p: f64) -> Self {
        let mut code = Self::create_code(d, false);
        code.set_probability(p);
        code.compute_weights();
        code
    }

    pub fn create_code(d: VertexNum, with_y: bool) -> Self {
        assert!(d >= 3 && d % 2 == 1, "d must be odd integer >= 3");
        let row_vertex_num = d - 1;
        // `d` rows
        let vertex_num = 2 * row_vertex_num * d;
        // first iterate all vertices
        let mut positions = Vec::new();
        let mut vertices: FastIterMap<(isize, isize), usize> = FastIterMap::new();
        // X and Z stabilizer vertices
        for is_z in [false, true] {
            for row in 0..d {
                for i in 0..row_vertex_num {
                    let vertex_index = vertices.len();
                    let a = row as isize * 2 - (d - 1) as isize;
                    let b = i as isize * 2 - (row_vertex_num - 1) as isize;
                    let vertex_position = if is_z { (a, b) } else { (b, a) };
                    vertices.insert(vertex_position, vertex_index);
                    positions.push(VisualizePosition::new(
                        vertex_position.0 as f64 / 1.6,
                        vertex_position.1 as f64 / 1.6,
                        0.,
                    ));
                }
            }
        }
        // create edges
        let mut edges = Vec::new();
        let is_in_range = |i: isize, j: isize| -> bool {
            for v in [i, j] {
                if v < -((d - 1) as isize) || v > (d - 1) as isize {
                    return false;
                }
            }
            true
        };
        let mut add_edge = |pos_vec: &[(isize, isize)]| {
            let mut edge_vertices = vec![];
            for &(i, j) in pos_vec {
                if is_in_range(i, j) {
                    edge_vertices.push(*vertices.get(&(i, j)).unwrap());
                }
            }
            edges.push(CodeEdge::new(edge_vertices));
        };
        let mut add_depolarize = |a: isize, b: isize| {
            add_edge(&[(a + 1, b), (a - 1, b)]);
            add_edge(&[(a, b + 1), (a, b - 1)]);
            if with_y {
                add_edge(&[(a, b + 1), (a, b - 1), (a + 1, b), (a - 1, b)]);
            }
        };
        for i in 0..d {
            for j in 0..d {
                let a = 2 * i as isize - (d - 1) as isize;
                let b = 2 * j as isize - (d - 1) as isize;
                add_depolarize(a, b)
            }
        }
        for i in 0..(d - 1) {
            for j in 0..(d - 1) {
                let a = 2 * i as isize - (d - 1) as isize + 1;
                let b = 2 * j as isize - (d - 1) as isize + 1;
                add_depolarize(a, b)
            }
        }
        let mut code = Self {
            vertices: Vec::new(),
            edges,
            unscaled_weights: Vec::new(),
        };
        // create vertices
        code.fill_vertices(vertex_num);
        for (i, position) in positions.into_iter().enumerate() {
            code.vertices[i].position = position;
        }
        code
    }
}

#[cfg(feature = "python_binding")]
#[pymethods]
impl CodeCapacityDepolarizePlanarCode {
    #[new]
    #[pyo3(signature = (d, p, ))]
    fn py_new(d: VertexNum, p: f64) -> Self {
        Self::new(d, p)
    }

    #[staticmethod]
    #[pyo3(name = "new_no_y", signature = (d, p))]
    fn py_new_no_y(d: VertexNum, p: f64) -> Self {
        Self::new_no_y(d, p)
    }

    #[staticmethod]
    #[pyo3(name = "create_code")]
    fn py_create_code(d: VertexNum, with_y: bool) -> Self {
        Self::create_code(d, with_y)
    }
}

/// code capacity noise model is a single measurement round with perfect stabilizer measurements;
/// e.g. this is the decoding hypergraph of a rotated tailored surface code that have all the stabilizers and including degree-4 hyperedges;
/// the noise is biased to Z errors, with X and Y-typed stabilizers
#[derive(Clone, Debug)]
#[cfg_attr(feature = "python_binding", pyclass(module = "mwpf", get_all, set_all))]
pub struct CodeCapacityTailoredCode {
    /// vertices in the code
    pub vertices: Vec<CodeVertex>,
    /// nearest-neighbor edges in the decoding graph
    pub edges: Vec<CodeEdge>,
    /// unscaled weights for BP
    pub unscaled_weights: Vec<f64>,
}

impl ExampleCode for CodeCapacityTailoredCode {
    fn vertices_edges(&mut self) -> (&mut Vec<CodeVertex>, &mut Vec<CodeEdge>) {
        (&mut self.vertices, &mut self.edges)
    }
    fn immutable_vertices_edges(&self) -> (&Vec<CodeVertex>, &Vec<CodeEdge>) {
        (&self.vertices, &self.edges)
    }
}

#[cfg(feature = "python_binding")]
bind_trait_example_code! {CodeCapacityTailoredCode}

impl CodeCapacityTailoredCode {
    pub fn new(d: VertexNum, pxy: f64, pz: f64) -> Self {
        let mut code = Self::create_code(d, pxy, pz);
        code.compute_weights();
        code
    }

    #[allow(clippy::unnecessary_cast)]
    pub fn create_code(d: VertexNum, pxy: f64, pz: f64) -> Self {
        assert!(d >= 3 && d % 2 == 1, "d must be odd integer >= 3");
        // generate all the existing stabilizers
        let boundary_stab_num = (d - 1) / 2;
        let vertex_num = (d - 1) * (d - 1) + 4 * boundary_stab_num; // `d` rows
        let mut positions = Vec::new();
        let mut stabilizers = HashMap::<(usize, usize), VertexIndex>::new();
        for i in 0..boundary_stab_num as usize {
            stabilizers.insert((0, 4 + 4 * i), positions.len() as VertexIndex);
            positions.push(VisualizePosition::new(0., (2 + 2 * i) as f64, 0.))
        }
        for i in 0..boundary_stab_num as usize {
            stabilizers.insert((2 * d as usize, 2 + 4 * i), positions.len() as VertexIndex);
            positions.push(VisualizePosition::new(d as f64, (1 + 2 * i) as f64, 0.))
        }
        for row in 0..d as usize - 1 {
            for idx in 0..d as usize {
                let i = 2 + 2 * row;
                let j = 2 * idx + (if row % 2 == 0 { 0 } else { 2 });
                stabilizers.insert((i, j), positions.len() as VertexIndex);
                positions.push(VisualizePosition::new((i / 2) as f64, (j / 2) as f64, 0.))
            }
        }
        assert_eq!(positions.len(), vertex_num as usize);
        let mut edges = Vec::new();
        // first add Z errors
        if pz > 0. {
            for di in (1..2 * d as usize).step_by(2) {
                for dj in (1..2 * d as usize).step_by(2) {
                    let mut vertices = vec![];
                    for (si, sj) in [(di - 1, dj - 1), (di - 1, dj + 1), (di + 1, dj - 1), (di + 1, dj + 1)] {
                        if stabilizers.contains_key(&(si, sj)) {
                            vertices.push(stabilizers[&(si, sj)]);
                        }
                    }
                    let mut edge = CodeEdge::new(vertices);
                    edge.p = pz;
                    edges.push(edge);
                }
            }
        }
        // then add X and Y errors
        fn is_x_stab(si: usize, sj: usize) -> bool {
            (si + sj) % 4 == 2
        }
        if pxy > 0. {
            for di in (1..2 * d as usize).step_by(2) {
                for dj in (1..2 * d as usize).step_by(2) {
                    let mut x_error_vertices = vec![];
                    let mut y_error_vertices = vec![];
                    for (si, sj) in [(di - 1, dj - 1), (di - 1, dj + 1), (di + 1, dj - 1), (di + 1, dj + 1)] {
                        if stabilizers.contains_key(&(si, sj)) {
                            if !is_x_stab(si, sj) {
                                // X error is only detectable by Y stabilizers
                                x_error_vertices.push(stabilizers[&(si, sj)]);
                            }
                            if is_x_stab(si, sj) {
                                // Y error is only detectable by X stabilizers
                                y_error_vertices.push(stabilizers[&(si, sj)]);
                            }
                        }
                    }
                    for mut edge in [CodeEdge::new(x_error_vertices), CodeEdge::new(y_error_vertices)] {
                        edge.p = pxy;
                        edges.push(edge);
                    }
                }
            }
        }
        let mut code = Self {
            vertices: Vec::new(),
            edges,
            unscaled_weights: Vec::new(),
        };
        // there might be duplicate edges; select a larger probability one
        code.remove_duplicate_edges();
        // create vertices
        code.fill_vertices(vertex_num);
        for (i, position) in positions.into_iter().enumerate() {
            code.vertices[i].position = position;
        }
        code
    }
}

#[cfg(feature = "python_binding")]
#[pymethods]
impl CodeCapacityTailoredCode {
    #[new]
    #[pyo3(signature = (d, pxy, pz,))]
    fn py_new(d: VertexNum, pxy: f64, pz: f64) -> Self {
        Self::new(d, pxy, pz)
    }

    #[staticmethod]
    #[pyo3(name = "create_code")]
    fn py_create_code(d: VertexNum, pxy: f64, pz: f64) -> Self {
        Self::create_code(d, pxy, pz)
    }
}

/// code capacity noise model is a single measurement round with perfect stabilizer measurements;
/// e.g. this is the decoding hypergraph of a color code that have all only the Z stabilizers
/// (because X and Z have the same location, for simplicity and better visual)
#[derive(Clone, Debug)]
#[cfg_attr(feature = "python_binding", pyclass(module = "mwpf", get_all, set_all))]
pub struct CodeCapacityColorCode {
    /// vertices in the code
    pub vertices: Vec<CodeVertex>,
    /// nearest-neighbor edges in the decoding graph
    pub edges: Vec<CodeEdge>,
    /// unscaled weights for BP
    pub unscaled_weights: Vec<f64>,
}

impl ExampleCode for CodeCapacityColorCode {
    fn vertices_edges(&mut self) -> (&mut Vec<CodeVertex>, &mut Vec<CodeEdge>) {
        (&mut self.vertices, &mut self.edges)
    }
    fn immutable_vertices_edges(&self) -> (&Vec<CodeVertex>, &Vec<CodeEdge>) {
        (&self.vertices, &self.edges)
    }
}

#[cfg(feature = "python_binding")]
bind_trait_example_code! {CodeCapacityColorCode}

impl CodeCapacityColorCode {
    pub fn new(d: VertexNum, p: f64) -> Self {
        let mut code = Self::create_code(d);
        code.set_probability(p);
        code.compute_weights();
        code
    }

    #[allow(clippy::unnecessary_cast)]
    pub fn create_code(d: VertexNum) -> Self {
        assert!(d >= 3 && d % 2 == 1, "d must be odd integer >= 3");
        // generate all the existing stabilizers
        let row_num = (d - 1) / 2 * 3 + 1;
        let vertex_num = (d - 1) * (d + 1) / 8 * 3;
        let mut positions = Vec::new();
        let mut stabilizers = HashMap::<(usize, usize), VertexIndex>::new();
        fn exists(d: VertexNum, i: isize, j: isize) -> bool {
            i >= 0 && j >= 0 && i + j <= (d as isize - 1) * 3 / 2
        }
        for row in 0..(d as usize - 1) / 2 {
            for column in 0..(d as usize - 1) / 2 - row {
                let gi = 1 + row * 3;
                let gj = column * 3;
                for (i, j) in [(gi, gj), (gi - 1, gj + 2), (gi + 1, gj + 1)] {
                    assert!(exists(d, i as isize, j as isize));
                    stabilizers.insert((i, j), positions.len() as VertexIndex);
                    let ratio = 0.7;
                    let x = (i as f64 + j as f64) * ratio;
                    let y = (j as f64 - i as f64) / 3f64.sqrt() * ratio;
                    positions.push(VisualizePosition::new(x, y, 0.))
                }
            }
        }
        assert_eq!(positions.len(), vertex_num as usize);
        let mut edges = Vec::new();
        for di in 0..row_num as isize {
            for dj in 0..row_num as isize - di {
                assert!(exists(d, di, dj));
                if (di + 2 * dj) % 3 != 1 {
                    // is data qubit
                    let mut vertices = vec![];
                    let directions = if (di + 2 * dj) % 3 == 0 {
                        [(0, -1), (1, 0), (-1, 1)]
                    } else {
                        [(1, -1), (-1, 0), (0, 1)]
                    };
                    for (dsi, dsj) in directions {
                        let (si, sj) = (di + dsi, dj + dsj);
                        if exists(d, si, sj) {
                            vertices.push(stabilizers[&(si as usize, sj as usize)]);
                        }
                    }
                    edges.push(CodeEdge::new(vertices));
                }
            }
        }
        let mut code = Self {
            vertices: Vec::new(),
            edges,
            unscaled_weights: Vec::new(),
        };
        // create vertices
        code.fill_vertices(vertex_num);
        for (i, position) in positions.into_iter().enumerate() {
            code.vertices[i].position = position;
        }
        code
    }
}

#[cfg(feature = "python_binding")]
#[pymethods]
impl CodeCapacityColorCode {
    #[new]
    #[pyo3(signature = (d, p))]
    fn py_new(d: VertexNum, p: f64) -> Self {
        Self::new(d, p)
    }

    #[staticmethod]
    #[pyo3(name = "create_code")]
    fn py_create_code(d: VertexNum) -> Self {
        Self::create_code(d)
    }
}

/// example code with QEC-Playground as simulator
#[cfg(feature = "qecp_integrate")]
#[cfg_attr(feature = "python_binding", pyclass(module = "mwpf"))]
#[derive(Debug, Clone)]
pub struct QECPlaygroundCode {
    simulator: qecp::simulator::Simulator,
    noise_model: std::sync::Arc<qecp::noise_model::NoiseModel>,
    edge_index_map: std::sync::Arc<HashMap<usize, EdgeIndex>>,
    model_hypergraph: Arc<qecp::model_hypergraph::ModelHypergraph>,
    /// vertices in the code
    pub vertices: Vec<CodeVertex>,
    /// nearest-neighbor edges in the decoding graph
    pub edges: Vec<CodeEdge>,
}

#[cfg(all(feature = "python_binding", feature = "qecp_integrate"))]
#[pymethods]
impl QECPlaygroundCode {
    #[getter]
    fn get_vertices(&self) -> Vec<CodeVertex> {
        self.vertices.clone()
    }
    #[setter]
    fn set_vertices(&mut self, vertices: Vec<CodeVertex>) {
        self.vertices = vertices;
    }
    #[getter]
    fn get_edges(&self) -> Vec<CodeEdge> {
        self.edges.clone()
    }
    #[setter]
    fn set_edges(&mut self, edges: Vec<CodeEdge>) {
        self.edges = edges;
    }
}

#[cfg(feature = "qecp_integrate")]
impl ExampleCode for QECPlaygroundCode {
    fn vertices_edges(&mut self) -> (&mut Vec<CodeVertex>, &mut Vec<CodeEdge>) {
        (&mut self.vertices, &mut self.edges)
    }
    fn immutable_vertices_edges(&self) -> (&Vec<CodeVertex>, &Vec<CodeEdge>) {
        (&self.vertices, &self.edges)
    }
    // override simulation function
    #[allow(clippy::unnecessary_cast)]
    fn generate_random_errors(&mut self, seed: u64) -> (SyndromePattern, Subgraph) {
        use qecp::simulator::SimulatorGenerics;
        let rng = qecp::reproducible_rand::Xoroshiro128StarStar::seed_from_u64(seed);
        self.simulator.set_rng(rng);
        let (error_count, erasure_count) = self.simulator.generate_random_errors(&self.noise_model);
        assert!(erasure_count == 0, "not implemented");
        // let sparse_detected_erasures = if erasure_count != 0 {
        //     self.simulator.generate_sparse_detected_erasures()
        // } else {
        //     qecp::simulator::SparseErasures::new()
        // };
        let sparse_measurement = if error_count != 0 {
            self.simulator.generate_sparse_measurement()
        } else {
            qecp::simulator::SparseMeasurement::new()
        };
        let defects: Vec<_> = sparse_measurement
            .defects
            .iter()
            .map(|defect| self.model_hypergraph.vertex_indices[defect])
            .collect();
        let syndrome_pattern = SyndromePattern::new_vertices(defects);
        for vertex in self.vertices.iter_mut() {
            vertex.is_defect = false;
        }
        for &vertex_index in syndrome_pattern.defect_vertices.iter() {
            self.vertices[vertex_index].is_defect = true;
        }
        for edge in self.edges.iter_mut() {
            edge.is_erasure = false;
        }
        for &edge_index in syndrome_pattern.erasures.iter() {
            if let Some(new_index) = self.edge_index_map.get(&edge_index) {
                self.edges[*new_index as usize].is_erasure = true;
            }
        }
        // TODO: generate the real error pattern
        (self.get_syndrome(), vec![])
    }
}

#[cfg(feature = "qecp_integrate")]
impl QECPlaygroundCode {
    #[allow(clippy::unnecessary_cast)]
    pub fn new(d: usize, p: f64, config: serde_json::Value) -> Self {
        let config: QECPlaygroundCodeConfig = serde_json::from_value(config).unwrap();
        let di = config.di.unwrap_or(d);
        let dj = config.dj.unwrap_or(d);
        let nm = config.nm.unwrap_or(d);
        let mut simulator = qecp::simulator::Simulator::new(config.code_type, qecp::code_builder::CodeSize::new(nm, di, dj));
        let mut noise_model = qecp::noise_model::NoiseModel::new(&simulator);
        let px = p / (1. + config.bias_eta) / 2.;
        let py = px;
        let pz = p - 2. * px;
        simulator.set_error_rates(&mut noise_model, px, py, pz, config.pe);
        // apply customized noise model
        if let Some(noise_model_builder) = &config.noise_model {
            noise_model_builder.apply(
                &mut simulator,
                &mut noise_model,
                &config.noise_model_configuration,
                p,
                config.bias_eta,
                config.pe,
            );
        }
        simulator.compress_error_rates(&mut noise_model); // by default compress all error rates
        let noise_model = std::sync::Arc::new(noise_model);
        // construct vertices and edges
        let hyperion_config: HyperionDecoderConfig = serde_json::from_value(json!({})).unwrap();
        let mut model_hypergraph = qecp::model_hypergraph::ModelHypergraph::new(&simulator);
        model_hypergraph.build(
            &mut simulator,
            Arc::clone(&noise_model),
            &hyperion_config.weight_function,
            config.parallel_init,
            hyperion_config.use_combined_probability,
            config.use_brief_edge,
        );
        let model_hypergraph = Arc::new(model_hypergraph);
        // implementing: model_hypergraph.generate_mwpf_hypergraph(config.max_weight);

        let mut weighted_edges = Vec::with_capacity(model_hypergraph.weighted_edges.len());
        for (defect_vertices, hyperedge_group) in model_hypergraph.weighted_edges.iter() {
            if hyperedge_group.hyperedge.probability > 0. {
                // only add those possible edges; for erasures, handle later
                let weight = hyperedge_group.hyperedge.weight;
                assert!(weight.is_finite(), "weight must be normal");
                // assert!(weight >= 0., "weight must be non-negative");
                // assert!(weight <= config.max_weight as f64, "weight must be smaller than max weight");
                let vertex_indices: Vec<_> = defect_vertices.0.iter().map(|x| model_hypergraph.vertex_indices[x]).collect();
                weighted_edges.push(HyperEdge::new(vertex_indices, Rational::from_f64(weight).unwrap()));
            }
        }
        let vertex_num = model_hypergraph.vertex_positions.len();
        let initializer = Arc::new(SolverInitializer::new(vertex_num, weighted_edges));
        let positions = &model_hypergraph.vertex_positions;
        let mut code = Self {
            simulator,
            noise_model,
            model_hypergraph: model_hypergraph.clone(),
            edge_index_map: std::sync::Arc::new(HashMap::new()), // overwrite later
            vertices: Vec::with_capacity(initializer.vertex_num),
            edges: Vec::with_capacity(initializer.weighted_edges.len()),
        };
        let mut edge_index_map = HashMap::new();
        for (edge_index, hyperedge) in initializer.weighted_edges.iter().cloned().enumerate() {
            let new_index = edge_index_map.len() as EdgeIndex;
            edge_index_map.insert(edge_index, new_index);
            code.edges.push(CodeEdge {
                vertices: hyperedge.vertices,
                p: 0.,  // doesn't matter
                pe: 0., // doesn't matter
                weight: hyperedge.weight,
                is_erasure: false, // doesn't matter
            });
        }
        code.edge_index_map = std::sync::Arc::new(edge_index_map);
        // automatically create the vertices and nearest-neighbor connection
        code.fill_vertices(code.model_hypergraph.vertex_positions.len());
        // set virtual vertices and positions
        for (vertex_index, position) in positions.iter().cloned().enumerate() {
            code.vertices[vertex_index].position =
                VisualizePosition::new(position.i as f64, position.j as f64, position.t as f64 / 3.0);
        }
        code
    }
}

#[cfg(all(feature = "python_binding", feature = "qecp_integrate"))]
bind_trait_example_code! {QECPlaygroundCode}

#[cfg(feature = "qecp_integrate")]
#[derive(Debug, Clone, serde::Serialize, serde::Deserialize)]
#[serde(deny_unknown_fields)]
pub struct QECPlaygroundCodeConfig {
    // default to d
    pub di: Option<usize>,
    pub dj: Option<usize>,
    pub nm: Option<usize>,
    #[serde(default = "qec_playground_default_configs::pe")]
    pub pe: f64,
    pub noise_model_modifier: Option<serde_json::Value>,
    #[serde(default = "qec_playground_default_configs::code_type")]
    pub code_type: qecp::code_builder::CodeType,
    #[serde(default = "qec_playground_default_configs::bias_eta")]
    pub bias_eta: f64,
    pub noise_model: Option<qecp::noise_model_builder::NoiseModelBuilder>,
    #[serde(default = "qec_playground_default_configs::noise_model_configuration")]
    pub noise_model_configuration: serde_json::Value,
    #[serde(default = "qec_playground_default_configs::parallel_init")]
    pub parallel_init: usize,
    #[serde(default = "qec_playground_default_configs::use_brief_edge")]
    pub use_brief_edge: bool,
    // specify the target qubit type
    pub qubit_type: Option<qecp::types::QubitType>,
}

#[cfg(feature = "qecp_integrate")]
pub mod qec_playground_default_configs {
    pub fn pe() -> f64 {
        0.
    }
    pub fn bias_eta() -> f64 {
        0.5
    }
    pub fn noise_model_configuration() -> serde_json::Value {
        json!({})
    }
    pub fn code_type() -> qecp::code_builder::CodeType {
        qecp::code_builder::CodeType::StandardPlanarCode
    }
    pub fn parallel_init() -> usize {
        1
    }
    pub fn use_brief_edge() -> bool {
        false
    }
}

#[cfg(feature = "qecp_integrate")]
#[derive(Debug, Clone, serde::Serialize, serde::Deserialize)]
#[serde(deny_unknown_fields)]
pub struct HyperionDecoderConfig {
    /// weight function, by default using [`WeightFunction::AutotuneImproved`]
    #[serde(alias = "wf")] // abbreviation
    #[serde(default = "hyperion_default_configs::weight_function")]
    pub weight_function: qecp::model_graph::WeightFunction,
    /// combined probability can improve accuracy, but will cause probabilities differ a lot even in the case of i.i.d. noise model
    #[serde(alias = "ucp")] // abbreviation
    #[serde(default = "hyperion_default_configs::use_combined_probability")]
    pub use_combined_probability: bool,
    #[serde(default = "hyperion_default_configs::default_hyperion_config")]
    pub hyperion_config: serde_json::Value,
}

#[cfg(feature = "qecp_integrate")]
pub mod hyperion_default_configs {
    use super::*;
    pub fn default_hyperion_config() -> serde_json::Value {
        json!({})
    }
    pub fn weight_function() -> qecp::model_graph::WeightFunction {
        qecp::model_graph::WeightFunction::AutotuneImproved
    }
    pub fn use_combined_probability() -> bool {
        true
    } // default use combined probability for better accuracy
}

/// read from file, including the error patterns;
/// the point is to avoid bad cache performance, because generating random error requires iterating over a large memory space,
/// invalidating all cache. also, this can reduce the time of decoding by prepare the data before hand and could be shared between
/// different partition configurations
#[cfg_attr(feature = "python_binding", pyclass(module = "mwpf", get_all, set_all))]
pub struct ErrorPatternReader {
    /// vertices in the code
    pub vertices: Vec<CodeVertex>,
    /// nearest-neighbor edges in the decoding graph
    pub edges: Vec<CodeEdge>,
    /// pre-generated syndrome patterns
    pub syndrome_patterns: Vec<SyndromePattern>,
    /// cursor of current syndrome
    pub syndrome_index: usize,
}

impl ExampleCode for ErrorPatternReader {
    fn vertices_edges(&mut self) -> (&mut Vec<CodeVertex>, &mut Vec<CodeEdge>) {
        (&mut self.vertices, &mut self.edges)
    }
    fn immutable_vertices_edges(&self) -> (&Vec<CodeVertex>, &Vec<CodeEdge>) {
        (&self.vertices, &self.edges)
    }
    fn generate_random_errors(&mut self, _seed: u64) -> (SyndromePattern, Subgraph) {
        assert!(
            self.syndrome_index < self.syndrome_patterns.len(),
            "reading syndrome pattern more than in the file, consider generate the file with more data points"
        );
        let syndrome_pattern = self.syndrome_patterns[self.syndrome_index].clone();
        self.syndrome_index += 1;
        (syndrome_pattern, vec![])
    }
}

impl ErrorPatternReader {
    #[allow(clippy::unnecessary_cast)]
    pub fn new(mut config: serde_json::Value) -> Self {
        let mut filename = "tmp/syndrome_patterns.txt".to_string();
        let config = config.as_object_mut().expect("config must be JSON object");
        if let Some(value) = config.remove("filename") {
            filename = value.as_str().expect("filename string").to_string();
        }
        if !config.is_empty() {
            panic!("unknown config keys: {:?}", config.keys().collect::<Vec<&String>>());
        }
        let file = File::open(filename).unwrap();
        let mut syndrome_patterns = vec![];
        let mut initializer: Option<SolverInitializer> = None;
        let mut positions: Option<Vec<VisualizePosition>> = None;
        for (line_index, line) in io::BufReader::new(file).lines().enumerate() {
            if let Ok(value) = line {
                match line_index {
                    0 => {
                        assert!(value.starts_with("Syndrome Pattern v1.0 "), "incompatible file version");
                    }
                    1 => {
                        initializer = Some(serde_json::from_str(&value).unwrap());
                    }
                    2 => {
                        positions = Some(serde_json::from_str(&value).unwrap());
                    }
                    _ => {
                        let syndrome_pattern: SyndromePattern = serde_json::from_str(&value).unwrap();
                        syndrome_patterns.push(syndrome_pattern);
                    }
                }
            }
        }
        let initializer = initializer.expect("initializer not present in file");
        let positions = positions.expect("positions not present in file");
        assert_eq!(positions.len(), initializer.vertex_num as usize);
        let mut code = Self::from_initializer(&initializer);
        code.syndrome_patterns = syndrome_patterns;
        // set virtual vertices and positions
        for (vertex_index, position) in positions.into_iter().enumerate() {
            code.vertices[vertex_index].position = position;
        }
        code
    }

    #[allow(clippy::unnecessary_cast)]
    pub fn from_initializer(initializer: &SolverInitializer) -> Self {
        let mut code = Self {
            vertices: Vec::with_capacity(initializer.vertex_num as usize),
            edges: Vec::with_capacity(initializer.weighted_edges.len()),
            syndrome_patterns: vec![],
            syndrome_index: 0,
        };
        for hyperedge in initializer.weighted_edges.iter() {
            code.edges.push(CodeEdge {
                vertices: hyperedge.vertices.clone(),
                p: 0.,  // doesn't matter
                pe: 0., // doesn't matter
                weight: hyperedge.weight.clone(),
                is_erasure: false, // doesn't matter
            });
        }
        // automatically create the vertices and nearest-neighbor connection
        code.fill_vertices(initializer.vertex_num);
        code
    }
}

#[cfg(feature = "python_binding")]
#[pyfunction]
pub(crate) fn register(m: &Bound<'_, PyModule>) -> PyResult<()> {
    m.add_class::<CodeVertex>()?;
    m.add_class::<CodeEdge>()?;
    m.add_function(wrap_pyfunction!(weight_of_p, m)?)?;
    m.add_class::<CodeCapacityRepetitionCode>()?;
    m.add_class::<CodeCapacityPlanarCode>()?;
    m.add_class::<CodeCapacityTailoredCode>()?;
    m.add_class::<CodeCapacityColorCode>()?;
    m.add_class::<CodeCapacityDepolarizePlanarCode>()?;
    Ok(())
}

#[cfg(test)]
mod tests {
    use super::*;
    use crate::cli::*;
    use rand::{thread_rng, Rng};

    fn visualize_code(code: &mut impl ExampleCode, visualize_filename: String) {
        let visualizer_path = visualize_data_folder() + visualize_filename.as_str();
        let mut visualizer = Visualizer::new(Some(visualizer_path.clone()), code.get_positions(), true).unwrap();
        visualizer.snapshot("code".to_string(), code).unwrap();
        for round in 0..3 {
            code.generate_random_errors(round);
            visualizer.snapshot(format!("syndrome {}", round + 1), code).unwrap();
        }
        if cfg!(feature = "embed_visualizer") {
            let html = visualizer.generate_html(json!({}));
            assert!(visualizer_path.ends_with(".json"));
            let html_path = format!("{}.html", &visualizer_path.as_str()[..visualizer_path.len() - 5]);
            std::fs::write(&html_path, html).expect("Unable to write file");
            println!("visualizer path: {}", &html_path);
        }
    }

    #[test]
    fn example_code_capacity_repetition_code() {
        // cargo test example_code_capacity_repetition_code -- --nocapture
        let mut code = CodeCapacityRepetitionCode::new(7, 0.2);
        code.sanity_check().unwrap();
        visualize_code(&mut code, "example_code_capacity_repetition_code.json".to_string());
    }

    #[test]
    fn example_code_capacity_planar_code() {
        // cargo test example_code_capacity_planar_code -- --nocapture
        let mut code = CodeCapacityPlanarCode::new(7, 0.1);
        code.sanity_check().unwrap();
        visualize_code(&mut code, "example_code_capacity_planar_code.json".to_string());
    }

    #[test]
    fn example_code_capacity_depolarize_planar_code() {
        // cargo test example_code_capacity_depolarize_planar_code -- --nocapture
        let mut code = CodeCapacityDepolarizePlanarCode::new(5, 0.1);
        code.sanity_check().unwrap();
        visualize_code(&mut code, "example_code_capacity_depolarize_planar_code.json".to_string());
        let mut code_no_y = CodeCapacityDepolarizePlanarCode::new_no_y(5, 0.1);
        code_no_y.sanity_check().unwrap();
        visualize_code(
            &mut code_no_y,
            "example_code_capacity_depolarize_planar_code_no_y.json".to_string(),
        );
    }

    #[test]
    fn example_code_capacity_tailored_code() {
        // cargo test example_code_capacity_tailored_code -- --nocapture
        let mut code = CodeCapacityTailoredCode::new(5, 0.001, 0.1);
        code.sanity_check().unwrap();
        visualize_code(&mut code, "example_code_capacity_tailored_code.json".to_string());
    }

    #[test]
    fn example_code_capacity_color_code() {
        // cargo test example_code_capacity_color_code -- --nocapture
        let mut code = CodeCapacityColorCode::new(7, 0.1);
        code.sanity_check().unwrap();
        visualize_code(&mut code, "example_code_capacity_color_code.json".to_string());
    }

    #[test]
    fn example_code_correction_validity_code_capacity_repetition_code() {
        // cargo test --release example_code_correction_validity_code_capacity_repetition_code -- --nocapture
        let d_vec = [3, 5, 7, 9, 11];
        let p_vec = [0.1, 0.01];
        let repeat = 10000;
        for d in d_vec {
            for p in p_vec {
                println!("d={d}, p={p}");
                let mut code = CodeCapacityRepetitionCode::new(d, p);
                code.sanity_check().unwrap();
<<<<<<< HEAD
                let initializer = code.get_initializer();
                let mut solver =
                    SolverType::JointSingleHair.build(&initializer, &code, json!({ "cluster_node_limit": 50 }), None);
=======
                let initializer = Arc::new(code.get_initializer());
                let mut solver = SolverType::JointSingleHair.build(&initializer, &code, json!({ "cluster_node_limit": 50 }));
>>>>>>> 16db94a6
                for _ in 0..repeat {
                    let (syndrome, _) = code.generate_random_errors(thread_rng().gen::<u64>());
                    solver.solve(syndrome);
                    let (subgraph, _weight_range) = solver.subgraph_range();
                    code.validate_correction(&subgraph);
                    solver.clear();
                }
            }
        }
    }

    #[cfg(feature = "f64_weight")] // too slow, skip
    #[test]
    fn example_code_correction_validity_code_capacity_depolarize_planar_code() {
        // cargo test --release example_code_correction_validity_code_capacity_depolarize_planar_code -- --nocapture
        let d_vec = [3, 5, 7];
        let p_vec = [0.03, 0.01];
        let repeat = 10000;
        for d in d_vec {
            for p in p_vec {
                println!("d={d}, p={p}");
                let mut code = CodeCapacityDepolarizePlanarCode::new(d, p);
                code.sanity_check().unwrap();
<<<<<<< HEAD
                let initializer = code.get_initializer();
                let mut solver =
                    SolverType::JointSingleHair.build(&initializer, &code, json!({ "cluster_node_limit": 50 }), None);
=======
                let initializer = Arc::new(code.get_initializer());
                let mut solver = SolverType::JointSingleHair.build(&initializer, &code, json!({ "cluster_node_limit": 50 }));
>>>>>>> 16db94a6
                for _ in 0..repeat {
                    let (syndrome, _) = code.generate_random_errors(thread_rng().gen::<u64>());
                    solver.solve(syndrome);
                    let (subgraph, _weight_range) = solver.subgraph_range();
                    code.validate_correction(&subgraph);
                    solver.clear();
                }
            }
        }
    }

    #[cfg(feature = "f64_weight")] // too slow, skip
    #[test]
    fn example_code_correction_validity_code_capacity_color_code() {
        // cargo test --release example_code_correction_validity_code_capacity_color_code -- --nocapture
        let d_vec = [3, 5, 7, 9];
        let p_vec = [0.1, 0.01];
        let repeat = 10000;
        for d in d_vec {
            for p in p_vec {
                println!("d={d}, p={p}");
                let mut code = CodeCapacityColorCode::new(d, p);
                code.sanity_check().unwrap();
<<<<<<< HEAD
                let initializer = code.get_initializer();
                let mut solver =
                    SolverType::JointSingleHair.build(&initializer, &code, json!({ "cluster_node_limit": 50 }), None);
=======
                let initializer = Arc::new(code.get_initializer());
                let mut solver = SolverType::JointSingleHair.build(&initializer, &code, json!({ "cluster_node_limit": 50 }));
>>>>>>> 16db94a6
                for _ in 0..repeat {
                    let (syndrome, _) = code.generate_random_errors(thread_rng().gen::<u64>());
                    solver.solve(syndrome);
                    let (subgraph, _weight_range) = solver.subgraph_range();
                    code.validate_correction(&subgraph);
                    solver.clear();
                }
            }
        }
    }

    #[cfg(feature = "f64_weight")] // too slow, skip
    #[test]
    fn example_code_optimality_code_capacity_tailored_code() {
        // cargo test --release example_code_optimality_code_capacity_tailored_code -- --nocapture
        let d_vec = [3, 5, 7];
        let p_vec = [0.1, 0.01];
        let repeat = 10000;
        for d in d_vec {
            for p in p_vec {
                println!("d={d}, p={p}");
                let mut code = CodeCapacityTailoredCode::new(d, 0., p);
                code.sanity_check().unwrap();
<<<<<<< HEAD
                let initializer = code.get_initializer();
                let mut solver = SolverType::JointSingleHair.build(&initializer, &code, json!({}), None); // "cluster_node_limit": 50
=======
                let initializer = Arc::new(code.get_initializer());
                let mut solver = SolverType::JointSingleHair.build(&initializer, &code, json!({})); // "cluster_node_limit": 50
>>>>>>> 16db94a6
                for _ in 0..repeat {
                    let (syndrome, _) = code.generate_random_errors(thread_rng().gen::<u64>());
                    solver.solve(syndrome.clone());
                    let (subgraph, weight_range) = solver.subgraph_range();
                    code.validate_correction(&subgraph);
                    if weight_range.lower != weight_range.upper {
                        println!("weight range: {:?}, syndrome = {:?}", weight_range, syndrome);
                    }
                    assert!(
                        rational_approx_eq(&weight_range.lower, &weight_range.upper),
                        "must be optimal"
                    );
                    solver.clear();
                }
            }
        }
    }
}<|MERGE_RESOLUTION|>--- conflicted
+++ resolved
@@ -1585,14 +1585,9 @@
                 println!("d={d}, p={p}");
                 let mut code = CodeCapacityRepetitionCode::new(d, p);
                 code.sanity_check().unwrap();
-<<<<<<< HEAD
-                let initializer = code.get_initializer();
+                let initializer = Arc::new(code.get_initializer());
                 let mut solver =
                     SolverType::JointSingleHair.build(&initializer, &code, json!({ "cluster_node_limit": 50 }), None);
-=======
-                let initializer = Arc::new(code.get_initializer());
-                let mut solver = SolverType::JointSingleHair.build(&initializer, &code, json!({ "cluster_node_limit": 50 }));
->>>>>>> 16db94a6
                 for _ in 0..repeat {
                     let (syndrome, _) = code.generate_random_errors(thread_rng().gen::<u64>());
                     solver.solve(syndrome);
@@ -1616,14 +1611,9 @@
                 println!("d={d}, p={p}");
                 let mut code = CodeCapacityDepolarizePlanarCode::new(d, p);
                 code.sanity_check().unwrap();
-<<<<<<< HEAD
-                let initializer = code.get_initializer();
+                let initializer = Arc::new(code.get_initializer());
                 let mut solver =
                     SolverType::JointSingleHair.build(&initializer, &code, json!({ "cluster_node_limit": 50 }), None);
-=======
-                let initializer = Arc::new(code.get_initializer());
-                let mut solver = SolverType::JointSingleHair.build(&initializer, &code, json!({ "cluster_node_limit": 50 }));
->>>>>>> 16db94a6
                 for _ in 0..repeat {
                     let (syndrome, _) = code.generate_random_errors(thread_rng().gen::<u64>());
                     solver.solve(syndrome);
@@ -1647,14 +1637,9 @@
                 println!("d={d}, p={p}");
                 let mut code = CodeCapacityColorCode::new(d, p);
                 code.sanity_check().unwrap();
-<<<<<<< HEAD
-                let initializer = code.get_initializer();
+                let initializer = Arc::new(code.get_initializer());
                 let mut solver =
                     SolverType::JointSingleHair.build(&initializer, &code, json!({ "cluster_node_limit": 50 }), None);
-=======
-                let initializer = Arc::new(code.get_initializer());
-                let mut solver = SolverType::JointSingleHair.build(&initializer, &code, json!({ "cluster_node_limit": 50 }));
->>>>>>> 16db94a6
                 for _ in 0..repeat {
                     let (syndrome, _) = code.generate_random_errors(thread_rng().gen::<u64>());
                     solver.solve(syndrome);
@@ -1678,13 +1663,8 @@
                 println!("d={d}, p={p}");
                 let mut code = CodeCapacityTailoredCode::new(d, 0., p);
                 code.sanity_check().unwrap();
-<<<<<<< HEAD
-                let initializer = code.get_initializer();
+                let initializer = Arc::new(code.get_initializer());
                 let mut solver = SolverType::JointSingleHair.build(&initializer, &code, json!({}), None); // "cluster_node_limit": 50
-=======
-                let initializer = Arc::new(code.get_initializer());
-                let mut solver = SolverType::JointSingleHair.build(&initializer, &code, json!({})); // "cluster_node_limit": 50
->>>>>>> 16db94a6
                 for _ in 0..repeat {
                     let (syndrome, _) = code.generate_random_errors(thread_rng().gen::<u64>());
                     solver.solve(syndrome.clone());
