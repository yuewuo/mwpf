--- conflicted
+++ resolved
@@ -1,3 +1,8 @@
+use crate::dual_module_pq::EdgePtr;
+use crate::dual_module_pq::EdgeWeak;
+use crate::dual_module_pq::VertexPtr;
+use crate::matrix::CompleteMatrix;
+use crate::matrix::Echelon;
 use crate::model_hypergraph::*;
 use crate::util::*;
 use crate::visualize::*;
@@ -52,55 +57,52 @@
     pub fn new_defects(model_graph: Arc<ModelHyperGraph>, defect_vertices: Vec<VertexIndex>) -> Self {
         Self::new(model_graph, Arc::new(SyndromePattern::new_vertices(defect_vertices)))
     }
-<<<<<<< HEAD
-=======
 
-    pub fn find_valid_subgraph(
-        &self,
-        edges: &FastIterSet<EdgeIndex>,
-        vertices: &FastIterSet<VertexIndex>,
-    ) -> Option<Subgraph> {
+    pub fn find_valid_subgraph(&self, edges: &FastIterSet<EdgePtr>, vertices: &FastIterSet<VertexPtr>) -> Option<Subgraph> {
         let mut matrix = Echelon::<CompleteMatrix>::new();
-        for &edge_index in edges.iter() {
-            matrix.add_variable(edge_index);
+        for &edge_ptr in edges.iter() {
+            matrix.add_variable(edge_ptr.downgrade());
         }
 
-        for &vertex_index in vertices.iter() {
-            let incident_edges = self.get_vertex_neighbors(vertex_index);
-            let parity = self.is_vertex_defect(vertex_index);
-            matrix.add_constraint(vertex_index, incident_edges, parity);
+        for vertex_ptr in vertices.iter() {
+            vertex_ptr = vertex_ptr.downgrade();
+            let incident_edges = self.get_vertex_neighbors(vertex_ptr);
+            let parity = self.is_vertex_defect(vertex_ptr);
+            matrix.add_constraint(vertex_ptr.clone(), incident_edges, parity);
         }
         matrix.get_solution()
     }
 
-    pub fn find_valid_subgraph_auto_vertices(&self, edges: &FastIterSet<EdgeIndex>) -> Option<Subgraph> {
+    pub fn find_valid_subgraph_auto_vertices(&self, edges: &FastIterSet<EdgePtr>) -> Option<Subgraph> {
         self.find_valid_subgraph(edges, &self.get_edges_neighbors(edges))
     }
 
-    pub fn is_valid_cluster(&self, edges: &FastIterSet<EdgeIndex>, vertices: &FastIterSet<VertexIndex>) -> bool {
+    pub fn is_valid_cluster(&self, edges: &FastIterSet<EdgePtr>, vertices: &FastIterSet<VertexPtr>) -> bool {
         self.find_valid_subgraph(edges, vertices).is_some()
     }
 
-    pub fn is_valid_cluster_auto_vertices(&self, edges: &FastIterSet<EdgeIndex>) -> bool {
+    pub fn is_valid_cluster_auto_vertices(&self, edges: &FastIterSet<EdgePtr>) -> bool {
         self.find_valid_subgraph_auto_vertices(edges).is_some()
     }
 
-    pub fn is_vertex_defect(&self, vertex_index: VertexIndex) -> bool {
-        self.defect_vertices_hashset.contains(&vertex_index)
+    pub fn is_vertex_defect(&self, vertex_ptr: VertexPtr) -> bool {
+        self.defect_vertices_hashset
+            .contains(&vertex_ptr.read_recursive().vertex_index)
     }
 
-    pub fn get_edge_neighbors(&self, edge_index: EdgeIndex) -> &Vec<VertexIndex> {
-        self.model_graph.get_edge_neighbors(edge_index)
+    pub fn get_edge_neighbors(&self, edge_ptr: EdgePtr) -> &Vec<VertexIndex> {
+        self.model_graph.get_edge_neighbors(edge_ptr.read_recursive().edge_index)
     }
 
-    pub fn get_vertex_neighbors(&self, vertex_index: VertexIndex) -> &Vec<EdgeIndex> {
-        self.model_graph.get_vertex_neighbors(vertex_index)
+    pub fn get_vertex_neighbors(&self, vertex_ptr: VertexPtr) -> &Vec<EdgeIndex> {
+        self.model_graph
+            .get_vertex_neighbors(vertex_ptr.read_recursive().vertex_index)
     }
 
-    pub fn get_edges_neighbors(&self, edges: &FastIterSet<EdgeIndex>) -> FastIterSet<VertexIndex> {
-        self.model_graph.get_edges_neighbors(edges)
+    pub fn get_edges_neighbors(&self, edges: &FastIterSet<EdgePtr>) -> FastIterSet<VertexIndex> {
+        self.model_graph
+            .get_edges_neighbors(edges.iter().map(|edge_ptr| edge_ptr.read_recursive().edge_index).collect())
     }
->>>>>>> 16db94a6
 }
 
 impl MWPSVisualizer for DecodingHyperGraph {
