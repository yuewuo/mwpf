//! Relaxer Optimizer
//!
//! It's possible that two (or more) positive relaxers are bouncing, and the actual growth
//! is exponentially smaller but never reaching the optimal. In this case, we need
//! this module to optimize the positive relaxers. This only takes effect when such bouncing
//! is detected, and remains minimum in all other cases to avoid reduce time complexity.
//!

use crate::invalid_subgraph::*;
use crate::relaxer::*;
use crate::util::*;

use std::sync::Arc;

use derivative::Derivative;
<<<<<<< HEAD

use crate::dual_module_pq::EdgePtr;
=======
>>>>>>> 16db94a6
use num_traits::{Signed, Zero};

#[cfg(feature = "slp")]
use num_traits::One;
#[cfg(feature = "incr_lp")]
use parking_lot::Mutex;
#[cfg(feature = "incr_lp")]
use std::ops::Index;

#[cfg(all(feature = "incr_lp", feature = "highs"))]
pub struct IncrLPSolution {
    pub edge_constraints: FastIterMap<EdgeIndex, (Rational, FastIterSet<NodeIndex>)>,
    pub edge_row_map: FastIterMap<EdgeIndex, highs::Row>,
    pub dv_col_map: FastIterMap<NodeIndex, highs::Col>,
    pub solution: Option<highs::SolvedModel>,
}

#[cfg(all(feature = "incr_lp", feature = "highs"))]
impl IncrLPSolution {
    pub fn constraints_len(&self) -> usize {
        self.edge_row_map.len() + self.dv_col_map.len()
    }
}

#[cfg(all(feature = "incr_lp", feature = "highs"))]
unsafe impl Send for IncrLPSolution {}

#[derive(Default, Debug)]
pub enum OptimizerResult {
    #[default]
    Init,
    Optimized,     // normal
    EarlyReturned, // early return when the result is positive
    Skipped,       // when the `should_optimize` check returns false
}

impl OptimizerResult {
    pub fn or(&mut self, other: Self) {
        match self {
            OptimizerResult::EarlyReturned => {}
            _ => match other {
                OptimizerResult::Init => {}
                OptimizerResult::EarlyReturned => {
                    *self = OptimizerResult::EarlyReturned;
                }
                OptimizerResult::Skipped => {
                    *self = OptimizerResult::Skipped;
                }
                _ => {}
            },
        }
    }
}

#[derive(Derivative)]
#[derivative(Default(new = "true"))]
pub struct RelaxerOptimizer {
    /// the set of existing relaxers
    relaxers: FastIterSet<Relaxer>,
}

#[derive(Derivative)]
#[derivative(Default(new = "true"))]
pub struct ConstraintLine {
    pub lhs: Vec<(Rational, String)>,
    pub rhs: Rational,
}

fn rational_to_str(value: &Rational) -> String {
    format!("{}/{}", value.numer(), value.denom())
}

impl std::fmt::Display for ConstraintLine {
    fn fmt(&self, f: &mut std::fmt::Formatter<'_>) -> std::fmt::Result {
        let lhs_str_vec: Vec<String> = self
            .lhs
            .iter()
            .enumerate()
            .map(|(idx, (coefficient, var))| {
                let mut coefficient_str = rational_to_str(coefficient) + var;
                if idx > 0 && !coefficient_str.starts_with('-') {
                    coefficient_str = "+".to_string() + &coefficient_str;
                }
                coefficient_str
            })
            .collect();
        f.write_str(&(lhs_str_vec.join(" ") + " <= " + &rational_to_str(&self.rhs)))
    }
}

impl RelaxerOptimizer {
    /// moves all relaxer from other to here, when merging clusters
    pub fn append(&mut self, other: &mut RelaxerOptimizer) {
        self.relaxers.append(&mut other.relaxers);
    }

    pub fn insert(&mut self, relaxer: Relaxer) {
        self.relaxers.insert(relaxer);
    }

    pub fn should_optimize(&self, relaxer: &Relaxer) -> bool {
        // avoid calling optimizer on simple growing relaxer
        if relaxer.get_direction().len() < 2 {
            return false;
        }
        // self.relaxers.contains(relaxer)
        true
    }

    #[cfg(not(feature = "float_lp"))]
    pub fn optimize(
        &mut self,
        relaxer: Relaxer,
        edge_slacks: FastIterMap<EdgeIndex, Rational>,
        mut dual_variables: FastIterMap<Arc<InvalidSubgraph>, Rational>,
    ) -> (Relaxer, bool) {
        for invalid_subgraph in relaxer.get_direction().keys() {
            if !dual_variables.contains_key(invalid_subgraph) {
                dual_variables.insert(invalid_subgraph.clone(), Rational::zero());
            }
        }
        // look at all existing invalid subgraphs and propose a best direction
        // each invalid subgraph corresponds to a variable
        // each edge_slack or dual_variable correspond to a constraint
        // the objective function is the summation of all dual variables
        let mut x_vars = vec![];
        let mut y_vars = vec![];
        let mut constraints = vec![];
        let mut invalid_subgraphs = Vec::with_capacity(dual_variables.len());
        let mut edge_contributor: FastIterMap<EdgeIndex, Vec<usize>> =
            edge_slacks.keys().map(|&edge_index| (edge_index, vec![])).collect();
        for (var_index, (invalid_subgraph, dual_variable)) in dual_variables.iter().enumerate() {
            // slp only allows >= 0 variables, make this adaption
            let var_x = format!("x{var_index}");
            let var_y = format!("y{var_index}");
            x_vars.push(var_x.clone());
            y_vars.push(var_y.clone());
            // constraint of the dual variable >= 0
            let mut constraint = ConstraintLine::new();
            constraint.lhs.push((-Rational::one(), var_x.clone()));
            constraint.lhs.push((Rational::one(), var_y.clone()));
            constraint.rhs = dual_variable.clone();
            constraints.push(constraint);
            invalid_subgraphs.push(invalid_subgraph);
            for edge_ptr in invalid_subgraph.hair.iter() {
                edge_contributor.get_mut(edge_ptr).unwrap().push(var_index);
            }
        }
        for (&edge_index, slack) in edge_slacks.iter() {
            // constraint of edge: sum(y_S) <= weight
            let mut constraint = ConstraintLine::new();
            for &var_index in edge_contributor[&edge_index].iter() {
                constraint.lhs.push((Rational::one(), x_vars[var_index].clone()));
                constraint.lhs.push((-Rational::one(), y_vars[var_index].clone()));
            }
            constraint.rhs = slack.clone();
            constraints.push(constraint);
        }
        let vars_line = "vars ".to_string()
            + &x_vars
                .iter()
                .chain(y_vars.iter())
                .map(|var| format!("{var}>=0"))
                .collect::<Vec<_>>()
                .join(", ");
        let max_line = "max ".to_string() + &x_vars.to_vec().join("+") + "-" + &y_vars.to_vec().join("-");
        let input = vars_line
            + "\n"
            + &max_line
            + "\n"
            + "subject to\n"
            + &constraints
                .iter()
                .map(|constraint| constraint.to_string())
                .collect::<Vec<_>>()
                .join(",\n");

        // println!("\n input:\n {}\n", input);

        let mut solver = slp::Solver::<slp::Ratio<slp::BigInt>>::new(&input);
        let solution = solver.solve();
        let mut direction: FastIterMap<Arc<InvalidSubgraph>, Rational> = FastIterMap::new();
        match solution {
            slp::Solution::Optimal(optimal_objective, model) => {
                if !optimal_objective.is_positive() {
                    return (relaxer, true);
                }
                for (var_index, (invalid_subgraph, _)) in dual_variables.into_iter().enumerate() {
                    let overall_growth = model[var_index].clone() - model[var_index + x_vars.len()].clone();
                    if !overall_growth.is_zero() {
                        // println!("overall_growth: {:?}", overall_growth);
                        direction.insert(invalid_subgraph, overall_growth);
                    }
                }
            }
            _ => unreachable!(),
        }
        self.relaxers.insert(relaxer);
        (Relaxer::new(direction), false)
    }

    #[cfg(feature = "float_lp")]
    // the same method, but with f64 weight
    pub fn optimize(
        &mut self,
        relaxer: Relaxer,
<<<<<<< HEAD
        edge_slacks: BTreeMap<EdgePtr, Rational>,
        mut dual_variables: BTreeMap<Arc<InvalidSubgraph>, Rational>,
=======
        edge_slacks: FastIterMap<EdgeIndex, Rational>,
        mut dual_variables: FastIterMap<Arc<InvalidSubgraph>, Rational>,
>>>>>>> 16db94a6
    ) -> (Relaxer, bool) {
        use highs::{HighsModelStatus, RowProblem, Sense};
        use num_traits::ToPrimitive;

        use crate::ordered_float::OrderedFloat;

        for invalid_subgraph in relaxer.get_direction().keys() {
            if !dual_variables.contains_key(invalid_subgraph) {
                dual_variables.insert(invalid_subgraph.clone(), OrderedFloat::zero());
            }
        }

        let mut model = RowProblem::default().optimise(Sense::Maximise);
        model.set_option("parallel", "off");
        model.set_option("threads", 1);

        let mut x_vars = vec![];
        let mut y_vars = vec![];
        let mut invalid_subgraphs = Vec::with_capacity(dual_variables.len());
<<<<<<< HEAD
        let mut edge_contributor: BTreeMap<EdgePtr, Vec<usize>> =
            edge_slacks.keys().map(|edge_ptr| (edge_ptr.clone(), vec![])).collect();
=======
        let mut edge_contributor: FastIterMap<EdgeIndex, Vec<usize>> =
            edge_slacks.keys().map(|&edge_index| (edge_index, vec![])).collect();
>>>>>>> 16db94a6

        for (var_index, (invalid_subgraph, dual_variable)) in dual_variables.iter().enumerate() {
            // constraint of the dual variable >= 0
            let x = model.add_col(1.0, 0.0.., []);
            let y = model.add_col(-1.0, 0.0.., []);
            x_vars.push(x);
            y_vars.push(y);

            // constraint for xs ys <= dual_variable
            model.add_row(
                ..dual_variable.to_f64().unwrap(),
                [(x_vars[var_index], -1.0), (y_vars[var_index], 1.0)],
            );
            invalid_subgraphs.push(invalid_subgraph.clone());

            for edge_ptr in invalid_subgraph.hair.iter() {
                edge_contributor.get_mut(edge_ptr).unwrap().push(var_index);
            }
        }

        for (edge_ptr, ref slack) in edge_slacks.iter() {
            let mut row_entries = vec![];
            for &var_index in edge_contributor[edge_ptr].iter() {
                row_entries.push((x_vars[var_index], 1.0));
                row_entries.push((y_vars[var_index], -1.0));
            }

            // constraint of edge: sum(y_S) <= weight
            model.add_row(..=slack.to_f64().unwrap(), row_entries);
        }

        let solved = model.solve();

        let mut direction: FastIterMap<Arc<InvalidSubgraph>, OrderedFloat> = FastIterMap::new();
        if solved.status() == HighsModelStatus::Optimal {
            let solution = solved.get_solution();

            // calculate the objective function
            let mut res = OrderedFloat::new(0.0);
            let cols = solution.columns();
            for i in 0..x_vars.len() {
                res += OrderedFloat::new(cols[2 * i] - cols[2 * i + 1]);
            }

            // check positivity of the objective
            if !(res.is_positive()) {
                return (relaxer, true);
            }

            for (var_index, invalid_subgraph) in invalid_subgraphs.iter().enumerate() {
                let overall_growth = cols[2 * var_index] - cols[2 * var_index + 1];
                if !overall_growth.is_zero() {
                    direction.insert(invalid_subgraph.clone(), Rational::from(overall_growth));
                }
            }
        } else {
            println!("solved status: {:?}", solved.status());
            unreachable!();
        }

        self.relaxers.insert(relaxer);
        (Relaxer::new(direction), false)
    }

    #[cfg(all(feature = "float_lp", feature = "incr_lp"))]
    // the same method, but with f64 weight
    pub fn optimize_incr(
        &mut self,
        relaxer: Relaxer,
        edge_free_weights: FastIterMap<EdgeIndex, Rational>,
        dual_nodes: FastIterMap<NodeIndex, (Arc<InvalidSubgraph>, Rational)>,
        option_incr_lp_solution: &mut Option<Arc<Mutex<IncrLPSolution>>>,
    ) -> (Relaxer, bool) {
        use highs::{HighsModelStatus, RowProblem, Sense};
        use num_traits::ToPrimitive;

        use crate::ordered_float::OrderedFloat;

        return match option_incr_lp_solution {
            Some(incr_lp_solution) => {
                let mut incr_lp_solution_ptr = incr_lp_solution.lock();
                let mut model: highs::Model = incr_lp_solution_ptr.solution.take().unwrap().into();

                let mut edge_contributor: FastIterMap<EdgeIndex, (Rational, FastIterSet<NodeIndex>)> = edge_free_weights
                    .iter()
                    .map(|(&edge_index, edge_free_weight)| (edge_index, (edge_free_weight.clone(), FastIterSet::new())))
                    .collect();

                for (dual_node_index, (invalid_subgraph, _)) in dual_nodes.iter() {
                    for edge_index in invalid_subgraph.hair.iter() {
                        edge_contributor
                            .get_mut(&edge_index)
                            .unwrap()
                            .1
                            .insert(dual_node_index.clone());
                    }
                    if incr_lp_solution_ptr.dv_col_map.contains_key(dual_node_index) {
                        continue;
                    }
                    let col = model.add_col(1.0, 0.0.., []);

                    incr_lp_solution_ptr.dv_col_map.insert(dual_node_index.clone(), col);
                }

                let mut new_edges = FastIterSet::new();
                let mut update_deges_weight = FastIterSet::new();
                let mut update_edges_contributors = FastIterSet::new();

                // get difference between edges
                for (&edge_index, free_weight) in edge_free_weights.iter() {
                    match incr_lp_solution_ptr.edge_constraints.get(&edge_index) {
                        Some((_free_weight, _edge_contributors)) => {
                            if _free_weight != free_weight {
                                update_deges_weight.insert(edge_index.clone());
                            }
                            if _edge_contributors != &edge_contributor[&edge_index].1 {
                                update_edges_contributors.insert(edge_index.clone());
                            }
                        }
                        None => {
                            new_edges.insert(edge_index.clone());
                        }
                    }
                }

                for edge_index in new_edges.into_iter() {
                    let mut row_entries = vec![];
                    for var_index in edge_contributor[&edge_index].1.iter() {
                        row_entries.push((incr_lp_solution_ptr.dv_col_map[var_index], 1.0));
                    }

                    // constraint of edge: sum(y_S) <= weight
                    let row = model.add_row(..=edge_free_weights[&edge_index].to_f64().unwrap(), row_entries);
                    incr_lp_solution_ptr.edge_row_map.insert(edge_index, row);
                }

                for edge_index in update_deges_weight.into_iter() {
                    let row = incr_lp_solution_ptr.edge_row_map.get(&edge_index).unwrap();
                    model.change_row_bounds(*row, ..=edge_free_weights[&edge_index].to_f64().unwrap());
                }

                for edge_index in update_edges_contributors.into_iter() {
                    let row = incr_lp_solution_ptr.edge_row_map.get(&edge_index).unwrap();
                    let diff = edge_contributor[&edge_index]
                        .1
                        .difference(&incr_lp_solution_ptr.edge_constraints[&edge_index].1);
                    for invalid_subgraph in diff {
                        model.change_matrix_coefficient(*row, incr_lp_solution_ptr.dv_col_map[invalid_subgraph], 1.0)
                    }
                }

                let solved = model.solve();

                let mut direction: FastIterMap<Arc<InvalidSubgraph>, OrderedFloat> = FastIterMap::new();
                if solved.status() == HighsModelStatus::Optimal {
                    let solution = solved.get_solution();

                    // calculate the objective function
                    let new_dual_variable_sum = Rational::from(solution.columns().iter().sum::<f64>());

                    let delta: OrderedFloat =
                        new_dual_variable_sum - dual_nodes.values().map(|(_, grow_rate)| grow_rate).sum::<OrderedFloat>();

                    // check positivity of the objective
                    if !(delta.is_positive()) {
                        incr_lp_solution_ptr.solution = Some(solved);
                        return (relaxer, true);
                    }

                    for (node_index, (invalid_subgraph, dv)) in dual_nodes.iter() {
                        let overall_growth =
                            Rational::from(*solution.index(incr_lp_solution_ptr.dv_col_map[node_index])) - dv;
                        if !overall_growth.is_zero() {
                            direction.insert(invalid_subgraph.clone(), overall_growth);
                        }
                    }
                } else {
                    println!("solved status: {:?}", solved.status());
                    unreachable!();
                }

                incr_lp_solution_ptr.solution = Some(solved);
                incr_lp_solution_ptr.edge_constraints = edge_contributor;

                self.relaxers.insert(relaxer);
                (Relaxer::new(direction), false)
            }
            None => {
                let mut model = RowProblem::default().optimise(Sense::Maximise);
                model.set_option("parallel", "off");
                model.set_option("threads", 1);

                let mut edge_row_map: FastIterMap<EdgeIndex, highs::Row> = FastIterMap::new();
                let mut dv_col_map: FastIterMap<NodeIndex, highs::Col> = FastIterMap::new();

                let mut edge_contributor: FastIterMap<EdgeIndex, (Rational, FastIterSet<NodeIndex>)> = edge_free_weights
                    .iter()
                    .map(|(&edge_index, edge_free_weight)| (edge_index, (edge_free_weight.clone(), FastIterSet::new())))
                    .collect();

                for (dual_node_index, (invalid_subgraph, _)) in dual_nodes.iter() {
                    // constraint of the dual variable >= 0
                    let col = model.add_col(1.0, 0.0.., []);

                    dv_col_map.insert(dual_node_index.clone(), col);

                    for edge_ptr in invalid_subgraph.hair.iter() {
                        edge_contributor.get_mut(edge_ptr).unwrap().1.insert(dual_node_index.clone());
                    }
                }

                for (&edge_index, free_weight) in edge_free_weights.iter() {
                    let mut row_entries = vec![];
                    for var_index in edge_contributor[&edge_index].1.iter() {
                        row_entries.push((dv_col_map[var_index], 1.0));
                    }

                    // constraint of edge: sum(y_S) <= weight
                    let row = model.add_row(..=free_weight.to_f64().unwrap(), row_entries);
                    edge_row_map.insert(edge_index, row);
                }

                let solved = model.solve();

                let mut direction: FastIterMap<Arc<InvalidSubgraph>, OrderedFloat> = FastIterMap::new();
                if solved.status() == HighsModelStatus::Optimal {
                    let solution = solved.get_solution();

                    // calculate the objective function
                    let new_dual_variable_sum = Rational::from(solution.columns().iter().sum::<f64>());

                    let delta: OrderedFloat =
                        new_dual_variable_sum - dual_nodes.values().map(|(_, grow_rate)| grow_rate).sum::<OrderedFloat>();

                    // check positivity of the objective
                    if !(delta.is_positive()) {
                        return (relaxer, true);
                    }

                    for (node_index, (invalid_subgraph, dv)) in dual_nodes.iter() {
                        let overall_growth = Rational::from(*solution.index(dv_col_map[node_index])) - dv;
                        if !overall_growth.is_zero() {
                            direction.insert(invalid_subgraph.clone(), overall_growth);
                        }
                    }
                } else {
                    println!("solved status: {:?}", solved.status());
                    unreachable!();
                }

                *option_incr_lp_solution = Some(Arc::new(Mutex::new(IncrLPSolution {
                    edge_constraints: edge_contributor,
                    edge_row_map,
                    dv_col_map,
                    solution: Some(solved),
                })));

                self.relaxers.insert(relaxer);
                (Relaxer::new(direction), false)
            }
        };
    }
}

#[cfg(test)]
pub mod tests {
    // use super::*;

    // #[test]
    // fn relaxer_optimizer_simple() {
    //     // cargo test relaxer_optimizer_simple -- --nocapture
    //     let mut relaxer_optimizer = RelaxerOptimizer::new();
    // }

    #[cfg(feature = "slp")]
    #[test]
    fn lp_solver_simple() {
        use crate::util::Rational;
        use slp::BigInt;

        // cargo test lp_solver_simple -- --nocapture
        // https://docs.rs/slp/latest/slp/
        let input = "
        vars x1>=0, y2>=0
        max 2x1+3y2
        subject to
            2x1 +  y2 <= 18,
            6x1 + 5y2 <= 60,
            2x1 + 5y2 <= 40
        ";
        let mut solver = slp::Solver::<Rational>::new(input);
        let solution = solver.solve();
        assert_eq!(
            solution,
            slp::Solution::Optimal(
                Rational::from_integer(BigInt::from(28)),
                vec![
                    Rational::from_integer(BigInt::from(5)),
                    Rational::from_integer(BigInt::from(6))
                ]
            )
        );
        match solution {
            slp::Solution::Infeasible => println!("INFEASIBLE"),
            slp::Solution::Unbounded => println!("UNBOUNDED"),
            slp::Solution::Optimal(obj, model) => {
                println!("OPTIMAL {}", obj);
                print!("SOLUTION");
                for v in model {
                    print!(" {}", v);
                }
                println!();
            }
        }
    }

    #[cfg(feature = "highs")]
    #[test]
    fn highs_simple() {
        use highs::{ColProblem, HighsModelStatus, Model, Sense};

        let mut model = ColProblem::default().optimise(Sense::Maximise);
        let row1 = model.add_row(..=6., []); // x*3 + y*1 <= 6
        let row2 = model.add_row(..=7., []); // y*1 + z*2 <= 7
        let _x = model.add_col(1., (0.).., [(row1, 3.)]);
        let y = model.add_col(2., (0.).., [(row1, 1.), (row2, 1.)]);
        let _z = model.add_col(1., (0.).., [(row2, 2.)]);

        model.set_option("time_limit", 30.0); // stop after 30 seconds
        model.set_option("parallel", "off"); // do not use multiple cores

        let solved = model.solve();

        assert_eq!(solved.status(), HighsModelStatus::Optimal);

        let solution = solved.get_solution();
        // The expected solution is x=0  y=6  z=0.5
        assert_eq!(solution.columns(), vec![0., 6., 0.5]);
        // All the constraints are at their maximum
        assert_eq!(solution.rows(), vec![6., 7.]);

        // this does nothing but just mark the model as unsolved
        // so that we can modify the problem
        let mut model: Model = solved.into();
        let v = model.add_col(1., (0.)..10., []);

        let _row3 = model.add_row(..=10., [(y, 1.), (v, 2.0)]); // y*1 + v*2 <= 10

        let solved = model.solve();
        assert_eq!(solved.status(), HighsModelStatus::Optimal);

        let solution = solved.get_solution();
        // The expected solution is x=0  y=6  z=0.5
        assert_eq!(solution.columns(), vec![0., 6., 0.5, 2.]);
        // All the constraints are at their maximum
        assert_eq!(solution.rows(), vec![6., 7., 10.]);
        // model.add_row(..=6, row_factors);
    }

    #[cfg(feature = "highs")]
    #[test]
    fn highs_change_incr() {
        use highs::{ColProblem, HighsModelStatus, Model, Sense};
        // max: x + 2y + z
        // under constraints:
        // c1: 3x +  y      <= 6
        // c2:       y + 2z <= 7

        let mut model = ColProblem::default().optimise(Sense::Maximise);
        let c1 = model.add_row(..6., []);
        let c2 = model.add_row(..7., []);
        // x
        model.add_col(1., (0.).., [(c1, 3.)]);
        // y
        model.add_col(2., (0.).., [(c1, 1.), (c2, 1.)]);
        // z
        model.add_col(1., (0.).., [(c2, 2.)]);

        let solved = model.solve();

        assert_eq!(solved.status(), HighsModelStatus::Optimal);

        let solution = solved.get_solution();
        // The expected solution is x=0  y=6  z=0.5
        assert_eq!(solution.columns(), vec![0., 6., 0.5]);
        // All the constraints are at their maximum
        assert_eq!(solution.rows(), vec![6., 7.]);

        // Now we want to change the problem and solve it on top of it
        let mut model: Model = solved.into();

        // modify row c2 to be y + 2z <= 10
        // Now:
        //      max: x + 2y + z
        //      under constraints:
        //      c1: 3x +  y      <= 6
        //      c2:       y + 2z <= 10
        model.change_row_bounds(c2, ..10.);

        let solved = model.solve();

        assert_eq!(solved.status(), HighsModelStatus::Optimal);

        let solution = solved.get_solution();
        // The expected solution is x=0  y=6  z=2
        assert_eq!(solution.columns(), vec![0., 6., 2.]);
        // All the constraints are at their maximum
        assert_eq!(solution.rows(), vec![6., 10.]);
    }

    #[cfg(feature = "highs")]
    #[test]
    fn highs_change_incr_coeff() {
        use highs::{HighsModelStatus, Model, RowProblem, Sense};
        // max: x + 2y + z
        // under constraints:
        // c1: 3x +  y      <= 6
        // c2:       y + 2z <= 7

        let mut model = RowProblem::default().optimise(Sense::Maximise);
        // x
        let x = model.add_col(1., (0.).., []);
        // y
        let y = model.add_col(2., (0.).., []);
        // z
        let z = model.add_col(1., (0.).., []);

        let _c1 = model.add_row(..6., [(x, 3.), (y, 1.)]);
        let c2 = model.add_row(..7., [(y, 1.), (z, 2.)]);

        let solved = model.solve();

        assert_eq!(solved.status(), HighsModelStatus::Optimal);

        let solution = solved.get_solution();
        // The expected solution is x=0  y=6  z=0.5
        assert_eq!(solution.columns(), vec![0., 6., 0.5]);
        // All the constraints are at their maximum
        assert_eq!(solution.rows(), vec![6., 7.]);

        // Now we want to change the problem and solve it on top of it
        let mut model: Model = solved.into();

        // modify row c2 to be y + 2z <= 10
        // Now:
        //      max: x + 2y + z + a
        //      under constraints:
        //      c1: 3x +  y      <= 6
        //      c2:       y + 3z + a <= 10
        model.change_row_bounds(c2, ..10.);

        let a = model.add_col(1., (0.).., []);
        model.change_matrix_coefficient(c2, a, 1.);

        let solved = model.solve();

        assert_eq!(solved.status(), HighsModelStatus::Optimal);

        let solution = solved.get_solution();
        // The expected solution is x=0  y=6  z=2
        assert_eq!(solution.columns(), vec![0., 6., 0., 4.]);
        // All the constraints are at their maximum
        assert_eq!(solution.rows(), vec![6., 10.]);
    }

    #[cfg(feature = "highs")]
    #[test]
    fn highs_change_matrix_coefficient() {
        use highs::{ColProblem, HighsModelStatus, Model, Sense};

        // Create initial problem
        let mut model = ColProblem::default().optimise(Sense::Maximise);
        let c1 = model.add_row(..=6., []);
        let c2 = model.add_row(..=7., []);
        let x = model.add_col(1., (0.).., [(c1, 3.)]);
        let _y = model.add_col(2., (0.).., [(c1, 1.), (c2, 1.)]);
        let z = model.add_col(1., (0.).., [(c2, 2.)]);

        let solved = model.solve();
        assert_eq!(solved.status(), HighsModelStatus::Optimal);

        let solution = solved.get_solution();
        assert_eq!(solution.columns(), vec![0., 6., 0.5]);
        assert_eq!(solution.rows(), vec![6., 7.]);

        // Change a coefficient in the constraint matrix
        let mut model: Model = solved.into();
        model.change_matrix_coefficient(c1, x, 1.0);

        let solved = model.solve();
        assert_eq!(solved.status(), HighsModelStatus::Optimal);

        let solution = solved.get_solution();
        assert_eq!(solution.columns(), vec![0., 6., 0.5]);
        assert_eq!(solution.rows(), vec![6., 7.]);

        let mut model: Model = solved.into();

        // Change another coefficient in the constraint matrix
        model.change_matrix_coefficient(c2, z, 1.0);

        let solved = model.solve();
        assert_eq!(solved.status(), HighsModelStatus::Optimal);

        let solution = solved.get_solution();
        // The expected solution should change due to the modification
        // Let's assume the new expected solution is x=0, y=6, z=1
        assert_eq!(solution.columns(), vec![0., 6., 1.]);
        assert_eq!(solution.rows(), vec![6., 7.]);
    }

    #[cfg(feature = "highs")]
    #[test]
    fn highs_change_matrix_coefficient_with_infeasibility() {
        use highs::{ColProblem, HighsModelStatus, Model, Sense};

        // Create initial problem
        let mut model = ColProblem::default().optimise(Sense::Maximise);
        let c1 = model.add_row(..=6., []);
        let c2 = model.add_row(..=7., []);
        let x = model.add_col(1., (0.).., [(c1, 3.)]);
        let _y = model.add_col(2., (0.).., [(c1, 1.), (c2, 1.)]);
        let _lazy_staticz = model.add_col(1., (0.).., [(c2, 2.)]);

        let solved = model.solve();
        assert_eq!(solved.status(), HighsModelStatus::Optimal);

        let solution = solved.get_solution();
        assert_eq!(solution.columns(), vec![0., 6., 0.5]);
        assert_eq!(solution.rows(), vec![6., 7.]);

        // Change a coefficient to create an infeasible problem
        let mut model: Model = solved.into();
        model.change_matrix_coefficient(c1, x, 10.0);
        model.change_col_bounds(x, 1.7..);

        let solved = model.solve();
        assert_eq!(solved.status(), HighsModelStatus::Infeasible);
    }
}<|MERGE_RESOLUTION|>--- conflicted
+++ resolved
@@ -12,12 +12,8 @@
 
 use std::sync::Arc;
 
+use crate::dual_module_pq::EdgePtr;
 use derivative::Derivative;
-<<<<<<< HEAD
-
-use crate::dual_module_pq::EdgePtr;
-=======
->>>>>>> 16db94a6
 use num_traits::{Signed, Zero};
 
 #[cfg(feature = "slp")]
@@ -224,13 +220,8 @@
     pub fn optimize(
         &mut self,
         relaxer: Relaxer,
-<<<<<<< HEAD
-        edge_slacks: BTreeMap<EdgePtr, Rational>,
-        mut dual_variables: BTreeMap<Arc<InvalidSubgraph>, Rational>,
-=======
-        edge_slacks: FastIterMap<EdgeIndex, Rational>,
+        edge_slacks: FastIterMap<EdgePtr, Rational>,
         mut dual_variables: FastIterMap<Arc<InvalidSubgraph>, Rational>,
->>>>>>> 16db94a6
     ) -> (Relaxer, bool) {
         use highs::{HighsModelStatus, RowProblem, Sense};
         use num_traits::ToPrimitive;
@@ -250,13 +241,8 @@
         let mut x_vars = vec![];
         let mut y_vars = vec![];
         let mut invalid_subgraphs = Vec::with_capacity(dual_variables.len());
-<<<<<<< HEAD
-        let mut edge_contributor: BTreeMap<EdgePtr, Vec<usize>> =
+        let mut edge_contributor: FastIterMap<EdgePtr, Vec<usize>> =
             edge_slacks.keys().map(|edge_ptr| (edge_ptr.clone(), vec![])).collect();
-=======
-        let mut edge_contributor: FastIterMap<EdgeIndex, Vec<usize>> =
-            edge_slacks.keys().map(|&edge_index| (edge_index, vec![])).collect();
->>>>>>> 16db94a6
 
         for (var_index, (invalid_subgraph, dual_variable)) in dual_variables.iter().enumerate() {
             // constraint of the dual variable >= 0
