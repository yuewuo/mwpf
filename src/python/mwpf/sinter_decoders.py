import math
import pathlib
from typing import Tuple, Any, Optional
import mwpf
from mwpf import (  # type: ignore
    SyndromePattern,
    HyperEdge,
    SolverInitializer,
    Solver,
<<<<<<< HEAD
    BP,
=======
    BenchmarkSuite,
>>>>>>> 2e4b22c2
)
from dataclasses import dataclass, field
import pickle
import json
import traceback
from enum import Enum
import random
import numpy as np
import stim
from io import BufferedReader

from .ref_circuit import *
from .heralded_dem import *

available_decoders = [
    "Solver",  # the solver with the highest accuracy, but may change across different versions
    "SolverSerialJointSingleHair",
    "SolverSerialSingleHair",
    "SolverSerialUnionFind",
]

default_cluster_node_limit: int = 50


@dataclass
class DecoderPanic:
    initializer: SolverInitializer
    config: dict
    syndrome: SyndromePattern
    panic_message: str


class PanicAction(Enum):
    RAISE = 1  # raise the panic with proper message to help debugging
    CATCH = 2  # proceed with normal decoding and return all-0 result


@dataclass
class SinterMWPFDecoder:
    """
    Use MWPF to predict observables from detection events.

    Args:
        decoder_type: decoder class used to construct the MWPF decoder.  in the Rust implementation, all of them inherits from the class of `SolverSerialPlugins` but just provide different plugins for optimizing the primal and/or dual solutions. For example, `SolverSerialUnionFind` is the most basic solver without any plugin: it only grows the clusters until the first valid solution appears; some more optimized solvers uses one or more plugins to further optimize the solution, which requires longer decoding time.

        cluster_node_limit (alias: c): The maximum number of nodes in a cluster, used to tune the performance of the decoder. The default value is 50.
    """

    decoder_type: str = "SolverSerialJointSingleHair"
    cluster_node_limit: Optional[int] = None
    c: Optional[int] = None  # alias of `cluster_node_limit`, will override it
    timeout: Optional[float] = None
    with_progress: bool = False
    circuit: Optional[stim.Circuit] = None  # RefCircuit is not picklable
    # this parameter itself doesn't do anything to load the circuit but only check whether the circuit is indeed loaded
    pass_circuit: bool = False

    # record panic data and controls whether the raise the panic or simply record them
    panic_action: PanicAction = PanicAction.CATCH
    panic_cases: list[DecoderPanic] = field(default_factory=list)

    # record benchmark suite when enabled
    benchmark_suite_filename: Optional[str] = None

    @property
    def _cluster_node_limit(self) -> int:
        if self.cluster_node_limit is not None:
            assert self.c is None, "Cannot set both `cluster_node_limit` and `c`."
            return self.cluster_node_limit
        elif self.c is not None:
            assert (
                self.cluster_node_limit is None
            ), "Cannot set both `cluster_node_limit` and `c`."
            return self.c
        return default_cluster_node_limit

    @property
    def config(self) -> dict[str, Any]:
        return dict(cluster_node_limit=self._cluster_node_limit)

    def with_circuit(self, circuit: stim.Circuit | None) -> "SinterMWPFDecoder":
        if circuit is None:
            self.circuit = None
            return self
        assert isinstance(circuit, stim.Circuit)
        self.circuit = circuit.copy()
        return self

    def compile_decoder_for_dem(
        self,
        *,
        dem: "stim.DetectorErrorModel",
    ) -> "MwpfCompiledDecoder":
        if self.pass_circuit:
            assert (
                self.circuit is not None
            ), "The circuit is not loaded but the flag `pass_circuit` is True"

        solver, predictor = construct_decoder_and_predictor(
            dem,
            decoder_type=self.decoder_type,
            config=self.config,
            ref_circuit=(
                RefCircuit.of(self.circuit) if self.circuit is not None else None
            ),
        )
        assert (
            dem.num_detectors == predictor.num_detectors()
        ), "Mismatched number of detectors, are you using the corresponding circuit of dem?"
        assert (
            dem.num_observables == predictor.num_observables()
        ), "Mismatched number of observables, are you using the corresponding circuit of dem?"

        benchmark_suite: Optional[BenchmarkSuite] = None
        if self.benchmark_suite_filename is not None:
            benchmark_suite = BenchmarkSuite(solver.get_initializer())
            solver = None

        return MwpfCompiledDecoder(
            solver,
            predictor,
            dem.num_detectors,
            dem.num_observables,
            panic_action=self.panic_action,
            panic_cases=self.panic_cases,  # record all the panic information to the same place
            benchmark_suite=benchmark_suite,
            benchmark_suite_filename=self.benchmark_suite_filename,
        )

    def decode_via_files(
        self,
        *,
        num_shots: int,
        num_dets: int,
        num_obs: int,
        dem_path: pathlib.Path,
        dets_b8_in_path: pathlib.Path,
        obs_predictions_b8_out_path: pathlib.Path,
        tmp_dir: pathlib.Path,
    ) -> None:
        if self.pass_circuit:
            assert (
                self.circuit is not None
            ), "The circuit is not loaded but the flag `pass_circuit` is True"

        dem = stim.DetectorErrorModel.from_file(dem_path)
        solver, predictor = construct_decoder_and_predictor(
            dem,
            decoder_type=self.decoder_type,
            config=self.config,
            ref_circuit=(
                RefCircuit.of(self.circuit) if self.circuit is not None else None
            ),
        )
        assert num_dets == predictor.num_detectors()
        assert num_obs == predictor.num_observables()

        benchmark_suite: Optional[BenchmarkSuite] = None
        if self.benchmark_suite_filename is not None:
            benchmark_suite = BenchmarkSuite(solver.get_initializer())
            solver = None

        num_det_bytes = math.ceil(num_dets / 8)
        with open(dets_b8_in_path, "rb") as dets_in_f:
            with open(obs_predictions_b8_out_path, "wb") as obs_out_f:
                for dets_bit_packed in iter_det(
                    dets_in_f, num_shots, num_det_bytes, self.with_progress
                ):
                    syndrome = predictor.syndrome_of(dets_bit_packed)
                    if solver is None:
                        if benchmark_suite is not None:
                            benchmark_suite.append(syndrome)
                        prediction = 0
                    else:
                        try:
                            solver.solve(syndrome)
                            subgraph = solver.subgraph()
                            prediction = predictor.prediction_of(syndrome, subgraph)
                        except BaseException as e:
                            self.panic_cases.append(
                                DecoderPanic(
                                    initializer=solver.get_initializer(),
                                    config=solver.config,
                                    syndrome=syndrome,
                                    panic_message=traceback.format_exc(),
                                )
                            )
                            if "<class 'KeyboardInterrupt'>" in str(e):
                                raise e
                            elif self.panic_action == PanicAction.RAISE:
                                raise ValueError(panic_text_of(solver, syndrome)) from e
                            elif self.panic_action == PanicAction.CATCH:
                                prediction = random.getrandbits(num_obs)
                    obs_out_f.write(
                        int(prediction).to_bytes((num_obs + 7) // 8, byteorder="little")
                    )

        if benchmark_suite is not None:
            benchmark_suite.save_cbor(self.benchmark_suite_filename)


def iter_det(
    f: BufferedReader,
    num_shots: int,
    num_det_bytes: int,
    with_progress: bool = False,
) -> Iterable[np.ndarray]:
    if with_progress:
        from tqdm import tqdm

        pbar = tqdm(total=num_shots, desc="shots")
    for _ in range(num_shots):
        if with_progress:
            pbar.update(1)
        dets_bit_packed = np.fromfile(f, dtype=np.uint8, count=num_det_bytes)
        if dets_bit_packed.shape != (num_det_bytes,):
            raise IOError("Missing dets data.")
        yield dets_bit_packed


def construct_decoder_and_predictor(
    model: "stim.DetectorErrorModel",
    decoder_type: Any,
    config: dict[str, Any],
    ref_circuit: Optional[RefCircuit] = None,
) -> Tuple[Any, Predictor]:

    if ref_circuit is not None:
        heralded_dem = HeraldedDetectorErrorModel(ref_circuit=ref_circuit)
        initializer = heralded_dem.initializer
        predictor: Predictor = heralded_dem.predictor
    else:
        ref_dem = RefDetectorErrorModel.of(dem=model)
        initializer = ref_dem.initializer
        predictor = ref_dem.predictor

    if decoder_type is None:
        # default to the solver with highest accuracy
        decoder_cls = Solver
    elif isinstance(decoder_type, str):
        decoder_cls = getattr(mwpf, decoder_type)
    else:
        decoder_cls = decoder_cls
    return (
        decoder_cls(initializer, config=config),
        predictor,
    )


def panic_text_of(solver, syndrome) -> str:
    initializer = solver.get_initializer()
    config = solver.config
    syndrome
    panic_text = f"""
######## MWPF Sinter Decoder Panic ######## 
solver_initializer: dict = json.loads('{initializer.to_json()}')
config: dict = json.loads('{json.dumps(config)}')
syndrome: dict = json.loads('{syndrome.to_json()}')
######## PICKLE DATA ######## 
solver_initializer: SolverInitializer = pickle.loads({pickle.dumps(initializer)!r})
config: dict = pickle.loads({pickle.dumps(config)!r})
syndrome: SyndromePattern = pickle.loads({pickle.dumps(syndrome)!r})
######## End Panic Information ######## 
"""
    return panic_text


@dataclass
class SinterHUFDecoder(SinterMWPFDecoder):
    decoder_type: str = "SolverSerialUnionFind"
    cluster_node_limit: int = 0


@dataclass
class SinterSingleHairDecoder(SinterMWPFDecoder):
    decoder_type: str = "SolverSerialSingleHair"
    cluster_node_limit: int = 0


@dataclass
class MwpfCompiledDecoder:
    solver: Any
    predictor: Predictor
    num_dets: int
    num_obs: int
    panic_action: PanicAction = PanicAction.CATCH
    panic_cases: list[DecoderPanic] = field(default_factory=list)
    benchmark_suite: Optional[BenchmarkSuite] = None
    benchmark_suite_filename: Optional[str] = None

    def decode_shots_bit_packed(
        self,
        *,
        bit_packed_detection_event_data: "np.ndarray",
    ) -> "np.ndarray":
        num_shots = bit_packed_detection_event_data.shape[0]
        predictions = np.zeros(
            shape=(num_shots, (self.num_obs + 7) // 8), dtype=np.uint8
        )
        for shot in range(num_shots):
            syndrome = self.predictor.syndrome_of(bit_packed_detection_event_data[shot])
            if self.solver is None:
                if self.benchmark_suite is not None:
                    self.benchmark_suite.append(syndrome)
                prediction = 0
            else:
                try:
                    self.solver.solve(syndrome)
                    subgraph = self.solver.subgraph()
                    prediction = self.predictor.prediction_of(syndrome, subgraph)
                except BaseException as e:
                    self.panic_cases.append(
                        DecoderPanic(
                            initializer=self.solver.get_initializer(),
                            config=self.solver.config,
                            syndrome=syndrome,
                            panic_message=traceback.format_exc(),
                        )
                    )
                    if "<class 'KeyboardInterrupt'>" in str(e):
                        raise e
                    elif self.panic_action == PanicAction.RAISE:
                        raise ValueError(panic_text_of(self.solver, syndrome)) from e
                    elif self.panic_action == PanicAction.CATCH:
                        prediction = random.getrandbits(self.num_obs)
            predictions[shot] = np.packbits(
                np.array(
                    list(np.binary_repr(prediction, width=self.num_obs))[::-1],
                    dtype=np.uint8,
                ),
                bitorder="little",
            )
<<<<<<< HEAD
        return predictions


@dataclass
class SinterBPMWPFDecoder(SinterMWPFDecoder):
    max_iter: int = 10
    bp_application_ratio: float = 0.625

    def decode_via_files(
        self,
        *,
        num_shots: int,
        num_dets: int,
        num_obs: int,
        dem_path: pathlib.Path,
        dets_b8_in_path: pathlib.Path,
        obs_predictions_b8_out_path: pathlib.Path,
        tmp_dir: pathlib.Path,
    ) -> None:
        # TODO: need better code structure to avoid writing duplicate code
        raise NotImplemented("Not implemented for SinterBPMWPFDecoder")

    def compile_decoder_for_dem(
        self,
        *,
        dem: "stim.DetectorErrorModel",
    ) -> "BPMWPFCompiledDecoder":
        compiled_decoder = super().compile_decoder_for_dem(dem=dem)
        return BPMWPFCompiledDecoder(
            mwpf_decoder=compiled_decoder,
            max_iter=self.max_iter,
            bp_application_ratio=self.bp_application,
        )


@dataclass
class BPMWPFCompiledDecoder:
    mwpf_decoder: MwpfCompiledDecoder
    max_iter: int = 10
    bp_application_ratio: float = 0.625

    def __post_init__(self):
        self.bp_decoder = MwpfCompiledDecoder(
            solver=BP(
                self.mwpf_decoder.solver.get_solver_base(),
                max_iter=self.max_iter,
                bp_application_ratio=self.bp_application_ratio,
            )
        )

    def decode_shots_bit_packed(
        self,
        *,
        bit_packed_detection_event_data: "np.ndarray",
    ) -> "np.ndarray":
        return self.bp_decoder.decode_shots_bit_packed(
            bit_packed_detection_event_data=bit_packed_detection_event_data
        )
=======

        if self.benchmark_suite is not None:
            self.benchmark_suite.save_cbor(self.benchmark_suite_filename)

        return predictions
>>>>>>> 2e4b22c2
<|MERGE_RESOLUTION|>--- conflicted
+++ resolved
@@ -7,11 +7,7 @@
     HyperEdge,
     SolverInitializer,
     Solver,
-<<<<<<< HEAD
-    BP,
-=======
     BenchmarkSuite,
->>>>>>> 2e4b22c2
 )
 from dataclasses import dataclass, field
 import pickle
@@ -344,7 +340,10 @@
                 ),
                 bitorder="little",
             )
-<<<<<<< HEAD
+
+        if self.benchmark_suite is not None:
+            self.benchmark_suite.save_cbor(self.benchmark_suite_filename)
+
         return predictions
 
 
@@ -402,11 +401,4 @@
     ) -> "np.ndarray":
         return self.bp_decoder.decode_shots_bit_packed(
             bit_packed_detection_event_data=bit_packed_detection_event_data
-        )
-=======
-
-        if self.benchmark_suite is not None:
-            self.benchmark_suite.save_cbor(self.benchmark_suite_filename)
-
-        return predictions
->>>>>>> 2e4b22c2
+        )