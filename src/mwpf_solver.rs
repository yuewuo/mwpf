--- conflicted
+++ resolved
@@ -5,7 +5,6 @@
 //!
 
 use crate::dual_module::*;
-// use crate::dual_module_serial::*;
 use crate::dual_module_pq::*;
 use crate::example_codes::*;
 use crate::model_hypergraph::*;
@@ -16,20 +15,14 @@
 use crate::primal_module_serial::*;
 use crate::util::*;
 use crate::visualize::*;
-<<<<<<< HEAD
-=======
 use core::panic;
 use hashbrown::HashSet;
-#[cfg(feature = "python_binding")]
-use pyo3::prelude::*;
->>>>>>> ef6cba86
 use serde::{Deserialize, Serialize};
 use std::fs::File;
 use std::io::prelude::*;
 use std::io::BufWriter;
 use std::sync::Arc;
 
-<<<<<<< HEAD
 cfg_if::cfg_if! {
     if #[cfg(feature="python_binding")] {
         use crate::invalid_subgraph::*;
@@ -40,12 +33,9 @@
 }
 
 pub trait SolverTrait {
-=======
-pub trait PrimalDualSolver {
     fn debug_print(&self) {
         unimplemented!();
     }
->>>>>>> ef6cba86
     fn clear(&mut self);
     fn solve_visualizer(&mut self, syndrome_pattern: &mut SyndromePattern, visualizer: Option<&mut Visualizer>);
     fn solve(&mut self, syndrome_pattern: &mut SyndromePattern) {
