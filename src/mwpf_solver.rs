--- conflicted
+++ resolved
@@ -27,12 +27,8 @@
 use bp::bp::BpDecoder;
 
 use core::panic;
-<<<<<<< HEAD
 use hashbrown::HashSet;
 use itertools::Itertools;
-=======
-use num_traits::ToPrimitive;
->>>>>>> 7ca3450d
 use serde::{Deserialize, Serialize};
 
 use std::fs::File;
@@ -382,7 +378,6 @@
     pub fn get_cluster(&self, vertex_ptr: VertexPtr) -> Cluster {
         let mut cluster = Cluster::new();
         // visit the graph via tight edges
-<<<<<<< HEAD
         let mut current_vertices = BTreeSet::new();
         current_vertices.insert(vertex_ptr.clone());
         while !current_vertices.is_empty() {
@@ -398,21 +393,6 @@
                             let next_vertex_ptr = next_vertex_weak.upgrade_force();
                             if !cluster.vertices.contains(&next_vertex_ptr) {
                                 next_vertices.insert(next_vertex_ptr);
-=======
-        let mut current_vertices = FastIterSet::new();
-        current_vertices.insert(vertex_index);
-        while !current_vertices.is_empty() {
-            let mut next_vertices = FastIterSet::new();
-            for &vertex_index in current_vertices.iter() {
-                cluster.add_vertex(vertex_index);
-                for &edge_index in self.model_graph.get_vertex_neighbors(vertex_index).iter() {
-                    if self.dual_module.is_edge_tight(edge_index) {
-                        cluster.add_edge(edge_index);
-                        cluster.parity_matrix.add_tight_variable(edge_index);
-                        for &next_vertex_index in self.model_graph.get_edge_neighbors(edge_index).iter() {
-                            if !cluster.vertices.contains(&next_vertex_index) {
-                                next_vertices.insert(next_vertex_index);
->>>>>>> 7ca3450d
                             }
                         }
                     } else {
@@ -1211,7 +1191,6 @@
     Ok(())
 }
 
-<<<<<<< HEAD
 #[derive(Debug, Clone, Serialize, Deserialize)]
 #[serde(deny_unknown_fields)]
 pub struct SolverParallelConfig {
@@ -1484,8 +1463,4 @@
     m.add_class::<SolverParallelSingleHair>()?;
     m.add_class::<SolverParallelJointSingleHair>()?;
     Ok(())
-=======
-fn p_of_weight(w: f64) -> f64 {
-    1.0 / (w.exp() + 1.0)
->>>>>>> 7ca3450d
 }