--- conflicted
+++ resolved
@@ -28,7 +28,6 @@
 use parking_lot::RwLock;
 use serde::{Deserialize, Serialize};
 
-<<<<<<< HEAD
 use crate::dual_module_parallel::{DualModuleParallelUnit, DualModuleParallelUnitPtr};
 use crate::dual_module_pq::FutureQueueMethods;
 use crate::dual_module_pq::{EdgePtr, EdgeWeak, VertexPtr};
@@ -38,9 +37,16 @@
 
 const MAX_HISTORY: usize = 10;
 
-=======
+use crate::dual_module_parallel::{DualModuleParallelUnit, DualModuleParallelUnitPtr};
+use crate::dual_module_pq::FutureQueueMethods;
+use crate::dual_module_pq::{EdgePtr, EdgeWeak, VertexPtr};
+use crate::num_traits::FromPrimitive;
+use more_asserts::assert_le;
+use std::ops::DerefMut;
+
+const MAX_HISTORY: usize = 10;
+
 #[derive(Clone)]
->>>>>>> 16db94a6
 pub struct PrimalModuleSerial {
     /// dual nodes information
     pub nodes: Vec<PrimalModuleSerialNodePtr>,
@@ -169,15 +175,9 @@
     /// the nodes that belongs to this cluster
     pub nodes: Vec<PrimalModuleSerialNodePtr>,
     /// all the edges ever exists in any hair
-<<<<<<< HEAD
-    pub edges: BTreeSet<EdgePtr>,
+    pub edges: FastIterSet<EdgePtr>,
     /// all the vertices ever touched by any tight edge
-    pub vertices: BTreeSet<VertexPtr>,
-=======
-    pub edges: FastIterSet<EdgeIndex>,
-    /// all the vertices ever touched by any tight edge
-    pub vertices: FastIterSet<VertexIndex>,
->>>>>>> 16db94a6
+    pub vertices: FastIterSet<VertexPtr>,
     /// the parity matrix to determine whether it's a valid cluster and also find new ways to increase the dual
     pub matrix: EchelonMatrix,
     /// the parity subgraph result, only valid when it's solved
@@ -332,7 +332,6 @@
             if cluster.nodes.is_empty() {
                 continue;
             }
-<<<<<<< HEAD
 
             // note: use `std::panic::catch_unwind` as necessary
             internal_subgraph.extend(cluster.subgraph.clone().unwrap_or_else(|| {
@@ -347,6 +346,8 @@
             .into_iter()
             .map(|edge_weak| edge_weak.upgrade_force().read_recursive().edge_index)
             .collect();
+
+        // todo: check flipped index, if it aligns
 
         // let mut subgraph_set = subgraph.into_iter().collect::<hashbrown::HashSet<EdgeIndex>>();
         // for to_flip in _dual_module.get_negative_edges().iter() {
@@ -358,22 +359,6 @@
         // }
         // OutputSubgraph::new(subgraph_set.into_iter().collect(), Default::default())
         OutputSubgraph::new(subgraph, _dual_module.get_negative_edges(), internal_subgraph)
-=======
-            subgraph.extend(
-                cluster
-                    .subgraph
-                    .clone()
-                    .unwrap_or_else(|| {
-                        panic!(
-                            "cluster {:?} is unsolvable: V_S = {:?}, E_S = {:?}",
-                            cluster.cluster_index, cluster.vertices, cluster.edges
-                        )
-                    })
-                    .iter(),
-            );
-        }
-        OutputSubgraph::new(subgraph, _dual_module.get_negative_edges())
->>>>>>> 16db94a6
     }
 
     /// check if there are more plugins to be applied
@@ -480,13 +465,8 @@
         cluster_ptr: &PrimalClusterPtr,
         interface_ptr: &DualModuleInterfacePtr,
         dual_module: &mut impl DualModuleImpl,
-<<<<<<< HEAD
-        // dual_node_deltas: &mut BTreeMap<OrderedDualNodePtr, Rational>,
-        dual_node_deltas: &mut BTreeMap<OrderedDualNodePtr, (Rational, PrimalClusterPtr)>,
-=======
         // dual_node_deltas: &mut FastIterMap<OrderedDualNodePtr, Rational>,
-        dual_node_deltas: &mut FastIterMap<OrderedDualNodePtr, (Rational, NodeIndex)>,
->>>>>>> 16db94a6
+        dual_node_deltas: &mut FastIterMap<OrderedDualNodePtr, (Rational, PrimalClusterPtr)>,
     ) -> (bool, OptimizerResult) {
         let mut optimizer_result = OptimizerResult::default();
         #[cfg(feature = "incr_lp")]
@@ -563,11 +543,7 @@
                             )
                         })
                         .collect();
-<<<<<<< HEAD
-                    let edge_slacks: BTreeMap<EdgePtr, Rational> = dual_variables
-=======
-                    let edge_slacks: FastIterMap<EdgeIndex, Rational> = dual_variables
->>>>>>> 16db94a6
+                    let edge_slacks: FastIterMap<EdgePtr, Rational> = dual_variables
                         .keys()
                         .flat_map(|invalid_subgraph: &Arc<InvalidSubgraph>| invalid_subgraph.hair.iter().cloned())
                         .chain(
@@ -746,15 +722,10 @@
         }
 
         // find a local minimum (hopefully a global minimum)
-<<<<<<< HEAD
-        let weight_of = |edge_weak: EdgeWeak| edge_weak.upgrade_force().read_recursive().weight.clone();
-        cluster.subgraph = Some(cluster.matrix.get_solution_local_minimum(weight_of).expect("satisfiable"));
-=======
         if self.config.only_solve_primal_once {
-            let weight_of = |edge_index: EdgeIndex| dual_module.get_edge_weight(edge_index);
+            let weight_of = |edge_weak: EdgeWeak| edge_weak.upgrade_force().read_recursive().weight.clone();
             cluster.subgraph = Some(cluster.matrix.get_solution_local_minimum(weight_of).expect("satisfiable"));
         }
->>>>>>> 16db94a6
 
         (true, optimizer_result)
     }
@@ -975,11 +946,7 @@
     ) -> bool {
         // println!("resolve core");
         debug_assert!(!dual_report.is_unbounded() && dual_report.get_valid_growth().is_none());
-<<<<<<< HEAD
-        let mut active_clusters = BTreeSet::<PrimalClusterPtr>::new();
-=======
-        let mut active_clusters = FastIterSet::<NodeIndex>::new();
->>>>>>> 16db94a6
+        let mut active_clusters = FastIterSet::<PrimalClusterPtr>::new();
         let interface = interface_ptr.read_recursive();
         // let decoding_graph = &interface.decoding_graph;
         while let Some(obstacle) = dual_report.pop() {
@@ -1055,11 +1022,7 @@
         dual_module: &mut impl DualModuleImpl,
     ) -> bool {
         debug_assert!(!dual_report.is_unbounded() && dual_report.get_valid_growth().is_none());
-<<<<<<< HEAD
-        let mut active_clusters = BTreeSet::<PrimalClusterPtr>::new();
-=======
-        let mut active_clusters = FastIterSet::<NodeIndex>::new();
->>>>>>> 16db94a6
+        let mut active_clusters = FastIterSet::<PrimalClusterPtr>::new();
         let interface = interface_ptr.read_recursive();
         let decoding_graph = &interface.decoding_graph;
         while let Some(obstacle) = dual_report.pop() {
@@ -1155,13 +1118,8 @@
         dual_report: FastIterSet<Obstacle>,
         interface_ptr: &DualModuleInterfacePtr,
         dual_module: &mut impl DualModuleImpl,
-<<<<<<< HEAD
-    ) -> (BTreeSet<Obstacle>, bool) {
-        let mut active_clusters = BTreeSet::<PrimalClusterPtr>::new();
-=======
     ) -> (FastIterSet<Obstacle>, bool) {
-        let mut active_clusters = FastIterSet::<NodeIndex>::new();
->>>>>>> 16db94a6
+        let mut active_clusters = FastIterSet::<PrimalClusterPtr>::new();
         let interface = interface_ptr.read_recursive();
         let decoding_graph = &interface.decoding_graph;
 
@@ -1467,7 +1425,6 @@
                 .matches_subgraph_syndrome(&subgraph, &defect_vertices),
             "the result subgraph is invalid"
         );
-<<<<<<< HEAD
 
         let actual_weight = if subgraph.subgraph.is_empty() && !defect_vertices.is_empty() {
             // error pattern is not generated by the simulator
@@ -1488,9 +1445,6 @@
         println!("resolve time {:?}", resolve_time);
 
         assert_eq!(weight_range.upper, weight_range.lower, "lower and upper range do not match");
-        assert_eq!(final_dual, weight_range.upper, "unmatched sum dual variables");
-        assert_eq!(final_dual, weight_range.lower, "unexpected final dual variable sum");
-=======
         assert!(
             rational_approx_eq(&final_dual, &weight_range.upper),
             "unmatched sum dual variables"
@@ -1499,7 +1453,6 @@
             rational_approx_eq(&final_dual, &weight_range.lower),
             "unexpected final dual variable sum"
         );
->>>>>>> 16db94a6
         (interface_ptr, primal_module, dual_module)
     }
 
