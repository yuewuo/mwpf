--- conflicted
+++ resolved
@@ -28,7 +28,6 @@
 use parking_lot::RwLock;
 use serde::{Deserialize, Serialize};
 
-<<<<<<< HEAD
 use crate::dual_module_parallel::{DualModuleParallelUnit, DualModuleParallelUnitPtr};
 use crate::dual_module_pq::FutureQueueMethods;
 use crate::dual_module_pq::{EdgePtr, EdgeWeak, VertexPtr};
@@ -39,9 +38,7 @@
 const MAX_HISTORY: usize = 10;
 
 // #[derive(Debug)]
-=======
 #[derive(Clone)]
->>>>>>> 16db94a6
 pub struct PrimalModuleSerial {
     /// dual nodes information
     pub nodes: Vec<PrimalModuleSerialNodePtr>,
@@ -135,14 +132,10 @@
         f64::MAX
     }
     pub fn cluster_node_limit() -> usize {
-<<<<<<< HEAD
-        50
-=======
         (2 << 53) - 1 // maximum integer that can be stored in JSON number without loss
     }
     pub fn only_solve_primal_once() -> bool {
         false
->>>>>>> 16db94a6
     }
 }
 
@@ -174,15 +167,9 @@
     /// the nodes that belongs to this cluster
     pub nodes: Vec<PrimalModuleSerialNodePtr>,
     /// all the edges ever exists in any hair
-<<<<<<< HEAD
-    pub edges: BTreeSet<EdgePtr>,
+    pub edges: FastIterSet<EdgePtr>,
     /// all the vertices ever touched by any tight edge
-    pub vertices: BTreeSet<VertexPtr>,
-=======
-    pub edges: FastIterSet<EdgeIndex>,
-    /// all the vertices ever touched by any tight edge
-    pub vertices: FastIterSet<VertexIndex>,
->>>>>>> 16db94a6
+    pub vertices: FastIterSet<VertexPtr>,
     /// the parity matrix to determine whether it's a valid cluster and also find new ways to increase the dual
     pub matrix: EchelonMatrix,
     /// the parity subgraph result, only valid when it's solved
@@ -351,7 +338,6 @@
             if cluster.nodes.is_empty() {
                 continue;
             }
-<<<<<<< HEAD
 
             // note: use `std::panic::catch_unwind` as necessary
             internal_subgraph.extend(cluster.subgraph.clone().unwrap_or_else(|| {
@@ -377,22 +363,6 @@
         // }
         // OutputSubgraph::new(subgraph_set.into_iter().collect(), Default::default())
         OutputSubgraph::new(subgraph, _dual_module.get_negative_edges(), internal_subgraph)
-=======
-            subgraph.extend(
-                cluster
-                    .subgraph
-                    .clone()
-                    .unwrap_or_else(|| {
-                        panic!(
-                            "cluster {:?} is unsolvable: V_S = {:?}, E_S = {:?}",
-                            cluster.cluster_index, cluster.vertices, cluster.edges
-                        )
-                    })
-                    .iter(),
-            );
-        }
-        OutputSubgraph::new(subgraph, _dual_module.get_negative_edges())
->>>>>>> 16db94a6
     }
 
     /// check if there are more plugins to be applied
@@ -464,14 +434,9 @@
 
         // if a relaxer is found, execute it and return
         if let Some(relaxer) = relaxer {
-<<<<<<< HEAD
-            for (invalid_subgraph, grow_rate) in relaxer.get_direction() {
+            for (invalid_subgraph, grow_rate) in relaxer.get_direction().iter() {
                 let (existing, dual_node_ptr) =
                     interface_ptr.find_or_create_node(invalid_subgraph, dual_module, cluster.partition_id);
-=======
-            for (invalid_subgraph, grow_rate) in relaxer.get_direction().iter() {
-                let (existing, dual_node_ptr) = interface_ptr.find_or_create_node(invalid_subgraph, dual_module);
->>>>>>> 16db94a6
                 if !existing {
                     // create the corresponding primal node and add it to cluster
                     let primal_node_ptr = PrimalModuleSerialNodePtr::new_value(
@@ -508,13 +473,8 @@
         cluster_ptr: &PrimalClusterPtr,
         interface_ptr: &DualModuleInterfacePtr,
         dual_module: &mut impl DualModuleImpl,
-<<<<<<< HEAD
-        // dual_node_deltas: &mut BTreeMap<OrderedDualNodePtr, Rational>,
-        dual_node_deltas: &mut BTreeMap<OrderedDualNodePtr, (Rational, PrimalClusterPtr)>,
-=======
         // dual_node_deltas: &mut FastIterMap<OrderedDualNodePtr, Rational>,
-        dual_node_deltas: &mut FastIterMap<OrderedDualNodePtr, (Rational, NodeIndex)>,
->>>>>>> 16db94a6
+        dual_node_deltas: &mut FastIterMap<OrderedDualNodePtr, (Rational, PrimalClusterPtr)>,
     ) -> (bool, OptimizerResult) {
         let mut optimizer_result = OptimizerResult::default();
         #[cfg(feature = "incr_lp")]
@@ -591,11 +551,7 @@
                             )
                         })
                         .collect();
-<<<<<<< HEAD
-                    let edge_slacks: BTreeMap<EdgePtr, Rational> = dual_variables
-=======
-                    let edge_slacks: FastIterMap<EdgeIndex, Rational> = dual_variables
->>>>>>> 16db94a6
+                    let edge_slacks: FastIterMap<EdgePtr, Rational> = dual_variables
                         .keys()
                         .flat_map(|invalid_subgraph: &Arc<InvalidSubgraph>| invalid_subgraph.hair.iter().cloned())
                         .chain(
@@ -777,15 +733,10 @@
         }
 
         // find a local minimum (hopefully a global minimum)
-<<<<<<< HEAD
-        let weight_of = |edge_weak: EdgeWeak| edge_weak.upgrade_force().read_recursive().weight.clone();
-        cluster.subgraph = Some(cluster.matrix.get_solution_local_minimum(weight_of).expect("satisfiable"));
-=======
         if self.config.only_solve_primal_once {
-            let weight_of = |edge_index: EdgeIndex| dual_module.get_edge_weight(edge_index);
+            let weight_of = |edge_weak: EdgeWeak| edge_weak.upgrade_force().read_recursive().weight.clone();
             cluster.subgraph = Some(cluster.matrix.get_solution_local_minimum(weight_of).expect("satisfiable"));
         }
->>>>>>> 16db94a6
 
         (true, optimizer_result)
     }
@@ -1006,11 +957,7 @@
     ) -> bool {
         // println!("resolve core");
         debug_assert!(!dual_report.is_unbounded() && dual_report.get_valid_growth().is_none());
-<<<<<<< HEAD
-        let mut active_clusters = BTreeSet::<PrimalClusterPtr>::new();
-=======
-        let mut active_clusters = FastIterSet::<NodeIndex>::new();
->>>>>>> 16db94a6
+        let mut active_clusters = FastIterSet::<PrimalClusterPtr>::new();
         let interface = interface_ptr.read_recursive();
         // let decoding_graph = &interface.decoding_graph;
         while let Some(obstacle) = dual_report.pop() {
@@ -1086,11 +1033,7 @@
         dual_module: &mut impl DualModuleImpl,
     ) -> bool {
         debug_assert!(!dual_report.is_unbounded() && dual_report.get_valid_growth().is_none());
-<<<<<<< HEAD
-        let mut active_clusters = BTreeSet::<PrimalClusterPtr>::new();
-=======
-        let mut active_clusters = FastIterSet::<NodeIndex>::new();
->>>>>>> 16db94a6
+        let mut active_clusters = FastIterSet::<PrimalClusterPtr>::new();
         let interface = interface_ptr.read_recursive();
         let decoding_graph = &interface.decoding_graph;
         while let Some(obstacle) = dual_report.pop() {
@@ -1186,13 +1129,8 @@
         dual_report: FastIterSet<Obstacle>,
         interface_ptr: &DualModuleInterfacePtr,
         dual_module: &mut impl DualModuleImpl,
-<<<<<<< HEAD
-    ) -> (BTreeSet<Obstacle>, bool) {
-        let mut active_clusters = BTreeSet::<PrimalClusterPtr>::new();
-=======
     ) -> (FastIterSet<Obstacle>, bool) {
-        let mut active_clusters = FastIterSet::<NodeIndex>::new();
->>>>>>> 16db94a6
+        let mut active_clusters = FastIterSet::<PrimalClusterPtr>::new();
         let interface = interface_ptr.read_recursive();
         let decoding_graph = &interface.decoding_graph;
 
@@ -1499,7 +1437,6 @@
                 .matches_subgraph_syndrome(&subgraph, &defect_vertices),
             "the result subgraph is invalid"
         );
-<<<<<<< HEAD
 
         let actual_weight = if subgraph.subgraph.is_empty() && !defect_vertices.is_empty() {
             // error pattern is not generated by the simulator
@@ -1520,9 +1457,6 @@
         println!("resolve time {:?}", resolve_time);
 
         assert_eq!(weight_range.upper, weight_range.lower, "lower and upper range do not match");
-        assert_eq!(final_dual, weight_range.upper, "unmatched sum dual variables");
-        assert_eq!(final_dual, weight_range.lower, "unexpected final dual variable sum");
-=======
         assert!(
             rational_approx_eq(&final_dual, &weight_range.upper),
             "unmatched sum dual variables"
@@ -1531,7 +1465,6 @@
             rational_approx_eq(&final_dual, &weight_range.lower),
             "unexpected final dual variable sum"
         );
->>>>>>> 16db94a6
         (interface_ptr, primal_module, dual_module)
     }
 
